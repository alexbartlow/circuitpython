/*
 * This file is part of the MicroPython project, http://micropython.org/
 *
 * The MIT License (MIT)
 *
 * Copyright (c) 2013, 2014 Damien P. George
 *
 * Permission is hereby granted, free of charge, to any person obtaining a copy
 * of this software and associated documentation files (the "Software"), to deal
 * in the Software without restriction, including without limitation the rights
 * to use, copy, modify, merge, publish, distribute, sublicense, and/or sell
 * copies of the Software, and to permit persons to whom the Software is
 * furnished to do so, subject to the following conditions:
 *
 * The above copyright notice and this permission notice shall be included in
 * all copies or substantial portions of the Software.
 *
 * THE SOFTWARE IS PROVIDED "AS IS", WITHOUT WARRANTY OF ANY KIND, EXPRESS OR
 * IMPLIED, INCLUDING BUT NOT LIMITED TO THE WARRANTIES OF MERCHANTABILITY,
 * FITNESS FOR A PARTICULAR PURPOSE AND NONINFRINGEMENT. IN NO EVENT SHALL THE
 * AUTHORS OR COPYRIGHT HOLDERS BE LIABLE FOR ANY CLAIM, DAMAGES OR OTHER
 * LIABILITY, WHETHER IN AN ACTION OF CONTRACT, TORT OR OTHERWISE, ARISING FROM,
 * OUT OF OR IN CONNECTION WITH THE SOFTWARE OR THE USE OR OTHER DEALINGS IN
 * THE SOFTWARE.
 */

#include <stdlib.h>
#include <assert.h>

#include "py/obj.h"
<<<<<<< HEAD
#include "py/runtime.h"
#include "py/runtime0.h"
=======
>>>>>>> f869d6b2

/******************************************************************************/
/* slice object                                                               */

#if MICROPY_PY_BUILTINS_SLICE

// TODO: This implements only variant of slice with 2 integer args only.
// CPython supports 3rd arg (step), plus args can be arbitrary Python objects.
typedef struct _mp_obj_slice_t {
    mp_obj_base_t base;
    mp_obj_t start;
    mp_obj_t stop;
    mp_obj_t step;
} mp_obj_slice_t;

STATIC void slice_print(const mp_print_t *print, mp_obj_t o_in, mp_print_kind_t kind) {
    (void)kind;
    mp_obj_slice_t *o = MP_OBJ_TO_PTR(o_in);
    mp_print_str(print, "slice(");
    mp_obj_print_helper(print, o->start, PRINT_REPR);
    mp_print_str(print, ", ");
    mp_obj_print_helper(print, o->stop, PRINT_REPR);
    mp_print_str(print, ", ");
    mp_obj_print_helper(print, o->step, PRINT_REPR);
    mp_print_str(print, ")");
}

#if MICROPY_PY_BUILTINS_SLICE_ATTRS
STATIC mp_obj_t slice_indices(mp_obj_t self_in, mp_obj_t length_obj) {
    mp_obj_slice_t *self = MP_OBJ_TO_PTR(self_in);
    if (!MP_OBJ_IS_SMALL_INT(length_obj)) {
        mp_raise_TypeError("Length must be an int");
    }

    int length = MP_OBJ_SMALL_INT_VALUE(length_obj);
    if (length < 0) {
        mp_raise_ValueError("Length must be non-negative");
    }

    mp_obj_t indices[3] = {MP_OBJ_NEW_SMALL_INT(0), length_obj, MP_OBJ_NEW_SMALL_INT(1)};
    mp_obj_t slice[2] = {self->start, self->stop};

    int step = 1;
    if (self->step != mp_const_none) {
        indices[2] = self->step;
        step = MP_OBJ_SMALL_INT_VALUE(self->step);
        if (step < 0) {
            indices[0] = MP_OBJ_NEW_SMALL_INT(length - 1);
            indices[1] = MP_OBJ_NEW_SMALL_INT(-1);
        }
        if (step == 0) {
            mp_raise_ValueError("slice step cannot be zero");
        }
    }
    for (int i = 0; i < 2; i++) {
        if (slice[i] == mp_const_none) {
            continue;
        }
        int value = MP_OBJ_SMALL_INT_VALUE(slice[i]);
        if (value < 0) {
            value += length;
        }
        if (value < 0) {
            if (step > 0) {
                value = 0;
            } else if (step < 0) {
                value = -1;
            }
        } else if (value > length) {
            value = length;
        }
        indices[i] = MP_OBJ_NEW_SMALL_INT(value);
    }

    mp_obj_t tuple = mp_obj_new_tuple(3, indices);

    return tuple;
}
MP_DEFINE_CONST_FUN_OBJ_2(slice_indices_obj, slice_indices);

STATIC void slice_attr(mp_obj_t self_in, qstr attr, mp_obj_t *dest) {
    if (dest[0] != MP_OBJ_NULL) {
        // not load attribute
        return;
    }
    mp_obj_slice_t *self = MP_OBJ_TO_PTR(self_in);
    if (attr == MP_QSTR_start) {
        dest[0] = self->start;
    } else if (attr == MP_QSTR_stop) {
        dest[0] = self->stop;
    } else if (attr == MP_QSTR_step) {
        dest[0] = self->step;
    } else if (attr == MP_QSTR_indices) {
        mp_convert_member_lookup(self_in, self->base.type, (mp_obj_t) &slice_indices_obj, dest);
    }
}

STATIC mp_obj_t slice_make_new(const mp_obj_type_t *type,
        size_t n_args, size_t n_kw, const mp_obj_t *args);
#endif

const mp_obj_type_t mp_type_slice = {
    { &mp_type_type },
    .name = MP_QSTR_slice,
    .print = slice_print,
#if MICROPY_PY_BUILTINS_SLICE_ATTRS
    .make_new = slice_make_new,
    .attr = slice_attr,
#endif
};

mp_obj_t mp_obj_new_slice(mp_obj_t ostart, mp_obj_t ostop, mp_obj_t ostep) {
    mp_obj_slice_t *o = m_new_obj(mp_obj_slice_t);
    o->base.type = &mp_type_slice;
    o->start = ostart;
    o->stop = ostop;
    o->step = ostep;
    return MP_OBJ_FROM_PTR(o);
}

#if MICROPY_PY_BUILTINS_SLICE_ATTRS
STATIC mp_obj_t slice_make_new(const mp_obj_type_t *type,
        size_t n_args, size_t n_kw, const mp_obj_t *args) {
    if (type != &mp_type_slice) {
        mp_raise_NotImplementedError("Cannot subclass slice");
    }
    // check number of arguments
    mp_arg_check_num(n_args, n_kw, 1, 3, false);

    // 1st argument is the pin
    mp_obj_t start = mp_const_none;
    mp_obj_t stop = mp_const_none;
    mp_obj_t step = mp_const_none;
    if (n_args == 1) {
        stop = args[0];
    } else {
        start = args[0];
        stop = args[1];
        if (n_args == 3) {
            step = args[2];
        }
    }

    return mp_obj_new_slice(start, stop, step);
}
#endif

void mp_obj_slice_get(mp_obj_t self_in, mp_obj_t *start, mp_obj_t *stop, mp_obj_t *step) {
    assert(MP_OBJ_IS_TYPE(self_in, &mp_type_slice));
    mp_obj_slice_t *self = MP_OBJ_TO_PTR(self_in);
    *start = self->start;
    *stop = self->stop;
    *step = self->step;
}

#endif<|MERGE_RESOLUTION|>--- conflicted
+++ resolved
@@ -28,11 +28,8 @@
 #include <assert.h>
 
 #include "py/obj.h"
-<<<<<<< HEAD
 #include "py/runtime.h"
 #include "py/runtime0.h"
-=======
->>>>>>> f869d6b2
 
 /******************************************************************************/
 /* slice object                                                               */
