--- conflicted
+++ resolved
@@ -108,11 +108,8 @@
 
 ifneq ($(FROZEN_MPY_DIR),)
 # make a list of all the .py files that need compiling and freezing
-<<<<<<< HEAD
-FROZEN_MPY_PY_FILES := $(notdir $(shell find -L $(FROZEN_MPY_DIR) -type f -name '*.py'))
-=======
+
 FROZEN_MPY_PY_FILES := $(shell find -L $(FROZEN_MPY_DIR) -type f -name '*.py' | $(SED) -e 's=^$(FROZEN_MPY_DIR)/==')
->>>>>>> 5653e3c7
 FROZEN_MPY_MPY_FILES := $(addprefix $(BUILD)/frozen_mpy/,$(FROZEN_MPY_PY_FILES:.py=.mpy))
 
 # to build .mpy files from .py files
