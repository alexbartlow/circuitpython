--- conflicted
+++ resolved
@@ -233,12 +233,8 @@
     #else
 
     // If we get here then the file was not frozen and we can't compile scripts.
-<<<<<<< HEAD
     mp_raise_ImportError("script compilation not supported");
-=======
-    mp_raise_msg(&mp_type_ImportError, "script compilation not supported");
-    #endif
->>>>>>> 1f78e7a4
+    #endif
 }
 
 STATIC void chop_component(const char *start, const char **end) {
@@ -320,27 +316,9 @@
             chop_component(this_name, &p);
         }
 
-<<<<<<< HEAD
-        if (dots_seen == 0 && level >= 1) {
-            // http://legacy.python.org/dev/peps/pep-0328/#relative-imports-and-name
-            // "If the module's name does not contain any package information
-            // (e.g. it is set to '__main__') then relative imports are
-            // resolved as if the module were a top level module, regardless
-            // of where the module is actually located on the file system."
-            // Supposedly this if catches this condition and resolve it properly
-            // TODO: But nobody knows for sure. This condition happens when
-            // package's __init__.py does something like "import .submod". So,
-            // maybe we should check for package here? But quote above doesn't
-            // talk about packages, it talks about dot-less module names.
-            DEBUG_printf("Warning: no dots in current module name and level>0\n");
-            p = this_name + this_name_l;
-        } else if (level != -1) {
-            mp_raise_ImportError("invalid relative import");
-=======
         // We must have some component left over to import from
         if (p == this_name) {
             mp_raise_ValueError("cannot perform relative import");
->>>>>>> 1f78e7a4
         }
 
         uint new_mod_l = (mod_len == 0 ? (size_t)(p - this_name) : (size_t)(p - this_name) + 1 + mod_len);
