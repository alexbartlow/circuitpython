--- conflicted
+++ resolved
@@ -573,15 +573,8 @@
     }
     // interval value has already been validated.
 
-<<<<<<< HEAD
-    uint32_t err_code;
-
     check_data_fit(advertising_data_bufinfo->len, connectable);
     check_data_fit(scan_response_data_bufinfo->len, connectable);
-=======
-    check_data_fit(advertising_data_bufinfo->len);
-    check_data_fit(scan_response_data_bufinfo->len);
->>>>>>> e560b419
     // The advertising data buffers must not move, because the SoftDevice depends on them.
     // So make them long-lived and reuse them onwards.
     if (self->advertising_data == NULL) {
