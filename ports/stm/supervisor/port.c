/*
 * This file is part of the MicroPython project, http://micropython.org/
 *
 * The MIT License (MIT)
 *
 * Copyright (c) 2017 Scott Shawcroft for Adafruit Industries
 * Copyright (c) 2019 Lucian Copeland for Adafruit Industries
 *
 * Permission is hereby granted, free of charge, to any person obtaining a copy
 * of this software and associated documentation files (the "Software"), to deal
 * in the Software without restriction, including without limitation the rights
 * to use, copy, modify, merge, publish, distribute, sublicense, and/or sell
 * copies of the Software, and to permit persons to whom the Software is
 * furnished to do so, subject to the following conditions:
 *
 * The above copyright notice and this permission notice shall be included in
 * all copies or substantial portions of the Software.
 *
 * THE SOFTWARE IS PROVIDED "AS IS", WITHOUT WARRANTY OF ANY KIND, EXPRESS OR
 * IMPLIED, INCLUDING BUT NOT LIMITED TO THE WARRANTIES OF MERCHANTABILITY,
 * FITNESS FOR A PARTICULAR PURPOSE AND NONINFRINGEMENT. IN NO EVENT SHALL THE
 * AUTHORS OR COPYRIGHT HOLDERS BE LIABLE FOR ANY CLAIM, DAMAGES OR OTHER
 * LIABILITY, WHETHER IN AN ACTION OF CONTRACT, TORT OR OTHERWISE, ARISING FROM,
 * OUT OF OR IN CONNECTION WITH THE SOFTWARE OR THE USE OR OTHER DEALINGS IN
 * THE SOFTWARE.
 */

#include <stdint.h>
#include "supervisor/port.h"
#include "boards/board.h"
#include "lib/timeutils/timeutils.h"

#include "common-hal/microcontroller/Pin.h"

#if CIRCUITPY_BUSIO
#include "common-hal/busio/I2C.h"
#include "common-hal/busio/SPI.h"
#include "common-hal/busio/UART.h"
#endif
#if CIRCUITPY_PULSEIO
#include "common-hal/pulseio/PWMOut.h"
#include "common-hal/pulseio/PulseOut.h"
#include "common-hal/pulseio/PulseIn.h"
#endif

#include "clocks.h"
#include "gpio.h"

//only enable the Reset Handler overwrite for the H7 for now
#if defined(STM32H7)

// Device memories must be accessed in order.
#define DEVICE 2
// Normal memory can have accesses reorder and prefetched.
#define NORMAL 0
// Prevents instruction access.
#define NO_EXECUTION 1
#define EXECUTION 0
// Shareable if the memory system manages coherency.
#define NOT_SHAREABLE 0
#define SHAREABLE 1
#define NOT_CACHEABLE 0
#define CACHEABLE 1
#define NOT_BUFFERABLE 0
#define BUFFERABLE 1
#define NO_SUBREGIONS 0

extern uint32_t _ld_stack_top;

extern uint32_t _ld_d1_ram_bss_start;
extern uint32_t _ld_d1_ram_bss_size;
extern uint32_t _ld_d1_ram_data_destination;
extern uint32_t _ld_d1_ram_data_size;
extern uint32_t _ld_d1_ram_data_flash_copy;
extern uint32_t _ld_dtcm_bss_start;
extern uint32_t _ld_dtcm_bss_size;
extern uint32_t _ld_dtcm_data_destination;
extern uint32_t _ld_dtcm_data_size;
extern uint32_t _ld_dtcm_data_flash_copy;
extern uint32_t _ld_itcm_destination;
extern uint32_t _ld_itcm_size;
extern uint32_t _ld_itcm_flash_copy;

extern void main(void);
extern void SystemInit(void);

// This replaces the Reset_Handler in startup_*.S and SystemInit in system_*.c.
__attribute__((used, naked)) void Reset_Handler(void) {
    __disable_irq();
    __set_MSP((uint32_t) &_ld_stack_top);

    /* Disable MPU */
    ARM_MPU_Disable();

    // Copy all of the itcm code to run from ITCM. Do this while the MPU is disabled because we write
    // protect it.
    for (uint32_t i = 0; i < ((size_t) &_ld_itcm_size) / 4; i++) {
        (&_ld_itcm_destination)[i] = (&_ld_itcm_flash_copy)[i];
    }

    // The first number in RBAR is the region number. When searching for a policy, the region with
    // the highest number wins. If none match, then the default policy set at enable applies.

    // Mark all the flash the same until instructed otherwise. 
    MPU->RBAR = ARM_MPU_RBAR(11, 0x08000000U);
    MPU->RASR = ARM_MPU_RASR(EXECUTION, ARM_MPU_AP_FULL, NORMAL, NOT_SHAREABLE, CACHEABLE, BUFFERABLE, NO_SUBREGIONS, ARM_MPU_REGION_SIZE_2MB);

    // This the ITCM. Set it to read-only because we've loaded everything already and it's easy to
    // accidentally write the wrong value to 0x00000000 (aka NULL).
    MPU->RBAR = ARM_MPU_RBAR(12, 0x00000000U);
    MPU->RASR = ARM_MPU_RASR(EXECUTION, ARM_MPU_AP_RO, NORMAL, NOT_SHAREABLE, CACHEABLE, BUFFERABLE, NO_SUBREGIONS, ARM_MPU_REGION_SIZE_64KB);

    // This the DTCM.
    MPU->RBAR = ARM_MPU_RBAR(14, 0x20000000U);
    MPU->RASR = ARM_MPU_RASR(EXECUTION, ARM_MPU_AP_FULL, NORMAL, NOT_SHAREABLE, CACHEABLE, BUFFERABLE, NO_SUBREGIONS, ARM_MPU_REGION_SIZE_128KB);

    // This is AXI SRAM (D1).
    MPU->RBAR = ARM_MPU_RBAR(15, 0x24000000U);
    MPU->RASR = ARM_MPU_RASR(EXECUTION, ARM_MPU_AP_FULL, NORMAL, NOT_SHAREABLE, CACHEABLE, BUFFERABLE, NO_SUBREGIONS, ARM_MPU_REGION_SIZE_512KB);

    /* Enable MPU */
    ARM_MPU_Enable(MPU_CTRL_PRIVDEFENA_Msk);

    // Copy all of the data to run from DTCM.
    for (uint32_t i = 0; i < ((size_t) &_ld_dtcm_data_size) / 4; i++) {
        (&_ld_dtcm_data_destination)[i] = (&_ld_dtcm_data_flash_copy)[i];
    }

    // Clear DTCM bss.
    for (uint32_t i = 0; i < ((size_t) &_ld_dtcm_bss_size) / 4; i++) {
        (&_ld_dtcm_bss_start)[i] = 0;
    }

    // Copy all of the data to run from D1 RAM.
    for (uint32_t i = 0; i < ((size_t) &_ld_d1_ram_data_size) / 4; i++) {
        (&_ld_d1_ram_data_destination)[i] = (&_ld_d1_ram_data_flash_copy)[i];
    }

    // Clear D1 RAM bss.
    for (uint32_t i = 0; i < ((size_t) &_ld_d1_ram_bss_size) / 4; i++) {
        (&_ld_d1_ram_bss_start)[i] = 0;
    }

    SystemInit();
    __enable_irq();
    main();
}

#endif //end H7 specific code

static RTC_HandleTypeDef _hrtc;

#if BOARD_RTC_CLOCK == RCC_RTCCLKSOURCE_LSE
#define RTC_CLOCK_FREQUENCY LSE_VALUE
#else
#define RTC_CLOCK_FREQUENCY LSI_VALUE
#endif

safe_mode_t port_init(void) {
    HAL_Init();
    __HAL_RCC_SYSCFG_CLK_ENABLE();
    
    #if defined(STM32F4)
        __HAL_RCC_PWR_CLK_ENABLE();
    #endif

    stm32_peripherals_clocks_init();
    stm32_peripherals_gpio_init();

    HAL_PWR_EnableBkUpAccess();
    #if BOARD_RTC_CLOCK == RCC_RTCCLKSOURCE_LSE
    __HAL_RCC_LSE_CONFIG(RCC_LSE_ON);
    while(__HAL_RCC_GET_FLAG(RCC_FLAG_LSERDY) == RESET) {}
    #else
    __HAL_RCC_LSI_ENABLE();
    #endif

    __HAL_RCC_RTC_CONFIG(BOARD_RTC_CLOCK);
    __HAL_RCC_RTC_ENABLE();
    _hrtc.Instance = RTC;
    _hrtc.Init.HourFormat = RTC_HOURFORMAT_24;
    // Divide async as little as possible so that we have RTC_CLOCK_FREQUENCY count in subseconds.
    // This ensures our timing > 1 second is correct.
    _hrtc.Init.AsynchPrediv = 0x0;
    _hrtc.Init.SynchPrediv = RTC_CLOCK_FREQUENCY - 1;
    _hrtc.Init.OutPut = RTC_OUTPUT_DISABLE;

    HAL_RTC_Init(&_hrtc);

    HAL_NVIC_EnableIRQ(RTC_Alarm_IRQn);

    return NO_SAFE_MODE;
}

void SysTick_Handler(void) {
    // Read the CTRL register to clear the SysTick interrupt.
    SysTick->CTRL;
    HAL_IncTick();
}

void reset_port(void) {
    reset_all_pins();
#if CIRCUITPY_BUSIO
    i2c_reset();
    spi_reset();
    uart_reset();
#endif
#if CIRCUITPY_PULSEIO
    pwmout_reset();
    pulseout_reset();
    pulsein_reset(); 
#endif
}

void reset_to_bootloader(void) {

}

void reset_cpu(void) {
    NVIC_SystemReset();
}

extern uint32_t _ld_heap_start, _ld_heap_end, _ld_stack_top, _ld_stack_bottom;

uint32_t *port_heap_get_bottom(void) {
    return &_ld_heap_start;
}

uint32_t *port_heap_get_top(void) {
    return &_ld_heap_end;
}

uint32_t *port_stack_get_limit(void) {
    return &_ld_stack_bottom; 
}

uint32_t *port_stack_get_top(void) {
    return &_ld_stack_top;
}

extern uint32_t _ebss;

// Place the word to save just after our BSS section that gets blanked.
void port_set_saved_word(uint32_t value) {
    _ebss = value;
}

uint32_t port_get_saved_word(void) {
    return _ebss;
}

__attribute__((used)) void MemManage_Handler(void)
{
    reset_into_safe_mode(MEM_MANAGE);
    while (true) {
        asm("nop;");
    }
}

__attribute__((used)) void BusFault_Handler(void)
{
    reset_into_safe_mode(MEM_MANAGE);
    while (true) {
        asm("nop;");
    }
}

__attribute__((used)) void UsageFault_Handler(void)
{
    reset_into_safe_mode(MEM_MANAGE);
    while (true) {
        asm("nop;");
    }
}

__attribute__((used)) void HardFault_Handler(void)
{
    reset_into_safe_mode(HARD_CRASH);
    while (true) {
        asm("nop;");
    }
}

<<<<<<< HEAD
// This function is called often for timing so we cache the seconds elapsed computation based on the
// register value. The STM HAL always does shifts and conversion if we use it directly.
volatile uint32_t seconds_to_date = 0;
volatile uint32_t cached_date = 0;
volatile uint32_t seconds_to_minute = 0;
volatile uint32_t cached_hours_minutes = 0;
uint64_t port_get_raw_ticks(uint8_t* subticks) {
    uint32_t subseconds = RTC_CLOCK_FREQUENCY - (uint32_t)(RTC->SSR);
    uint32_t time = (uint32_t)(RTC->TR & RTC_TR_RESERVED_MASK);
    uint32_t date = (uint32_t)(RTC->DR & RTC_DR_RESERVED_MASK);
    if (date != cached_date) {
        uint32_t year = (uint8_t)((date & (RTC_DR_YT | RTC_DR_YU)) >> 16U);
        uint8_t month = (uint8_t)((date & (RTC_DR_MT | RTC_DR_MU)) >> 8U);
        uint8_t day = (uint8_t)(date & (RTC_DR_DT | RTC_DR_DU));
        // Add 2000 since the year is only the last two digits.
        year = 2000 + (uint32_t)RTC_Bcd2ToByte(year);
        month = (uint8_t)RTC_Bcd2ToByte(month);
        day = (uint8_t)RTC_Bcd2ToByte(day);
        seconds_to_date = timeutils_seconds_since_2000(year, month, day, 0, 0, 0);
        cached_date = date;
    }
    uint32_t hours_minutes = time & (RTC_TR_HT | RTC_TR_HU | RTC_TR_MNT | RTC_TR_MNU);
    if (hours_minutes != cached_hours_minutes) {
        uint8_t hours = (uint8_t)((time & (RTC_TR_HT | RTC_TR_HU)) >> 16U);
        uint8_t minutes = (uint8_t)((time & (RTC_TR_MNT | RTC_TR_MNU)) >> 8U);
        hours = (uint8_t)RTC_Bcd2ToByte(hours);
        minutes = (uint8_t)RTC_Bcd2ToByte(minutes);
        seconds_to_minute = 60 * (60 * hours + minutes);
    }
    uint8_t seconds = (uint8_t)(time & (RTC_TR_ST | RTC_TR_SU));
    seconds = (uint8_t)RTC_Bcd2ToByte(seconds);
    if (subticks != NULL) {
        *subticks = subseconds % 32;
    }

    return ((uint64_t) 1024) * (seconds_to_date + seconds_to_minute + seconds) + subseconds / 32;
}

void RTC_WKUP_IRQHandler(void) {
    supervisor_tick();
    __HAL_RTC_WAKEUPTIMER_CLEAR_FLAG(&_hrtc, RTC_FLAG_WUTF);
    __HAL_RTC_WAKEUPTIMER_EXTI_CLEAR_FLAG();
}
volatile bool alarmed_already = false;
void RTC_Alarm_IRQHandler(void) {
    __HAL_RTC_ALARM_CLEAR_FLAG(&_hrtc, RTC_FLAG_ALRAF);
    __HAL_RTC_ALARM_EXTI_CLEAR_FLAG();
    HAL_RTC_DeactivateAlarm(&_hrtc, RTC_ALARM_A);
    alarmed_already = true;
}

// Enable 1/1024 second tick.
void port_enable_tick(void) {
    HAL_RTCEx_SetWakeUpTimer_IT(&_hrtc, RTC_CLOCK_FREQUENCY / 1024 / 2, RTC_WAKEUPCLOCK_RTCCLK_DIV2);
    HAL_NVIC_SetPriority(RTC_WKUP_IRQn, 1, 0U);
    HAL_NVIC_EnableIRQ(RTC_WKUP_IRQn);
}
extern volatile uint32_t autoreload_delay_ms;

// Disable 1/1024 second tick.
void port_disable_tick(void) {
    HAL_NVIC_DisableIRQ(RTC_WKUP_IRQn);
    HAL_RTCEx_DeactivateWakeUpTimer(&_hrtc);
}

void port_interrupt_after_ticks(uint32_t ticks) {
    uint64_t raw_ticks = port_get_raw_ticks(NULL) + ticks;

    RTC_AlarmTypeDef alarm;
    if (ticks > 1024) {
        timeutils_struct_time_t tm;
        timeutils_seconds_since_2000_to_struct_time(raw_ticks / 1024, &tm);
        alarm.AlarmTime.Hours = tm.tm_hour;
        alarm.AlarmTime.Minutes = tm.tm_min;
        alarm.AlarmTime.Seconds = tm.tm_sec;
        alarm.AlarmDateWeekDay = tm.tm_mday;
        alarm.AlarmMask = RTC_ALARMMASK_ALL;
    } else {
        alarm.AlarmMask = RTC_ALARMMASK_NONE;
    }

    alarm.AlarmTime.SubSeconds = RTC_CLOCK_FREQUENCY -
                                 ((raw_ticks % (1024)) * 32);
    alarm.AlarmTime.DayLightSaving = RTC_DAYLIGHTSAVING_NONE;
    alarm.AlarmTime.StoreOperation = RTC_STOREOPERATION_SET;
    alarm.AlarmSubSecondMask = RTC_ALARMSUBSECONDMASK_NONE;
    alarm.AlarmDateWeekDaySel = RTC_ALARMDATEWEEKDAYSEL_DATE;
    alarm.Alarm = RTC_ALARM_A;

    HAL_RTC_SetAlarm_IT(&_hrtc, &alarm, RTC_FORMAT_BIN);
    alarmed_already = false;
}

void port_sleep_until_interrupt(void) {
    // Clear the FPU interrupt because it can prevent us from sleeping.
    if (__get_FPSCR()  & ~(0x9f)) {
        __set_FPSCR(__get_FPSCR()  & ~(0x9f));
        (void) __get_FPSCR();
    }
    if (alarmed_already) {
        return;
    }
    __WFI();
=======
// Required by __libc_init_array in startup code if we are compiling using
// -nostdlib/-nostartfiles.
void _init(void)
{

>>>>>>> a4d86b96
}
<|MERGE_RESOLUTION|>--- conflicted
+++ resolved
@@ -45,6 +45,8 @@
 
 #include "clocks.h"
 #include "gpio.h"
+
+#include STM32_HAL_H
 
 //only enable the Reset Handler overwrite for the H7 for now
 #if defined(STM32H7)
@@ -101,7 +103,7 @@
     // The first number in RBAR is the region number. When searching for a policy, the region with
     // the highest number wins. If none match, then the default policy set at enable applies.
 
-    // Mark all the flash the same until instructed otherwise. 
+    // Mark all the flash the same until instructed otherwise.
     MPU->RBAR = ARM_MPU_RBAR(11, 0x08000000U);
     MPU->RASR = ARM_MPU_RASR(EXECUTION, ARM_MPU_AP_FULL, NORMAL, NOT_SHAREABLE, CACHEABLE, BUFFERABLE, NO_SUBREGIONS, ARM_MPU_REGION_SIZE_2MB);
 
@@ -159,7 +161,7 @@
 safe_mode_t port_init(void) {
     HAL_Init();
     __HAL_RCC_SYSCFG_CLK_ENABLE();
-    
+
     #if defined(STM32F4)
         __HAL_RCC_PWR_CLK_ENABLE();
     #endif
@@ -208,7 +210,7 @@
 #if CIRCUITPY_PULSEIO
     pwmout_reset();
     pulseout_reset();
-    pulsein_reset(); 
+    pulsein_reset();
 #endif
 }
 
@@ -231,7 +233,7 @@
 }
 
 uint32_t *port_stack_get_limit(void) {
-    return &_ld_stack_bottom; 
+    return &_ld_stack_bottom;
 }
 
 uint32_t *port_stack_get_top(void) {
@@ -281,7 +283,6 @@
     }
 }
 
-<<<<<<< HEAD
 // This function is called often for timing so we cache the seconds elapsed computation based on the
 // register value. The STM HAL always does shifts and conversion if we use it directly.
 volatile uint32_t seconds_to_date = 0;
@@ -385,11 +386,11 @@
         return;
     }
     __WFI();
-=======
+}
+
 // Required by __libc_init_array in startup code if we are compiling using
 // -nostdlib/-nostartfiles.
 void _init(void)
 {
 
->>>>>>> a4d86b96
-}
+}
