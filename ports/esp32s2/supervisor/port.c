--- conflicted
+++ resolved
@@ -38,12 +38,8 @@
 #include "common-hal/busio/I2C.h"
 #include "common-hal/busio/SPI.h"
 #include "common-hal/busio/UART.h"
-<<<<<<< HEAD
+#include "common-hal/pulseio/PulseIn.h"
 #include "common-hal/pwmio/PWMOut.h"
-=======
-#include "common-hal/pulseio/PWMOut.h"
-#include "common-hal/pulseio/PulseIn.h"
->>>>>>> 988e5caa
 #include "supervisor/memory.h"
 #include "supervisor/shared/tick.h"
 
@@ -72,15 +68,15 @@
     // A larger delay so the idle task can run and do any IDF cleanup needed.
     vTaskDelay(4);
 
-<<<<<<< HEAD
-#if CIRCUITPY_PWMIO
-=======
 #if CIRCUITPY_PULSEIO
     esp32s2_peripherals_rmt_reset();
->>>>>>> 988e5caa
-    pwmout_reset();
     pulsein_reset();
 #endif
+
+#if CIRCUITPY_PWMIO
+    pwmout_reset();
+#endif
+
 #if CIRCUITPY_BUSIO
     i2c_reset();
     spi_reset();
