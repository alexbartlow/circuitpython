--- conflicted
+++ resolved
@@ -135,13 +135,8 @@
         }
     }
 
-<<<<<<< HEAD
     if(self->sda == NULL || self->scl == NULL) {
-        mp_raise_RuntimeError(translate("Invalid I2C pin selection"));
-=======
-    if(self->sda_pin == NULL || self->scl_pin == NULL) {
-        mp_raise_ValueError(translate("Invalid I2C pin selection"));
->>>>>>> 9a9cb2e7
+        mp_raise_ValueError(translate("Invalid pins"));
     } else {
         self->i2c = mcu_i2c_banks[self->sda->bank_idx - 1];
     }
