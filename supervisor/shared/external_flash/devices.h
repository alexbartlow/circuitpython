--- conflicted
+++ resolved
@@ -462,8 +462,6 @@
     .write_status_register_split = false, \
     .single_status_byte = false, \
 }
-<<<<<<< HEAD
-=======
 
 // Settings for the ISSI IS25LP128F 16MiB SPI flash.
 // Datasheet: http://www.issi.com/WW/pdf/25LP-WP128F.pdf
@@ -482,6 +480,4 @@
     .write_status_register_split = false, \
     .single_status_byte = true, \
 }
-
->>>>>>> 756e4a41
 #endif  // MICROPY_INCLUDED_ATMEL_SAMD_EXTERNAL_FLASH_DEVICES_H