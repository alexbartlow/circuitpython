sudo: required
dist: trusty
language: c
compiler:
  - gcc
cache:
  directories:
    - "${HOME}/persist"

before_script:
# Extra CPython versions
#  - sudo add-apt-repository -y ppa:fkrull/deadsnakes
# Extra gcc versions
#  - sudo add-apt-repository -y ppa:ubuntu-toolchain-r/test
  - sudo add-apt-repository -y ppa:terry.guo/gcc-arm-embedded
  - sudo dpkg --add-architecture i386
  - sudo apt-get update -qq || true
  - sudo apt-get install -y python3 gcc-multilib pkg-config libffi-dev libffi-dev:i386 qemu-system gcc-mingw-w64
  - sudo apt-get install -y --force-yes gcc-arm-none-eabi
  # For teensy build
  - sudo apt-get install realpath
  # For coverage testing
  - sudo pip install cpp-coveralls
  - gcc --version
  - arm-none-eabi-gcc --version
  - python3 --version

script:
  # Build mpy-cross first because other builds depend on it.
  - make -C mpy-cross
<<<<<<< HEAD
  - make -C atmel-samd BOARD=arduino_zero
  - make -C atmel-samd BOARD=feather_m0_adalogger
  - make -C atmel-samd BOARD=feather_m0_basic
  - make -C atmel-samd BOARD=metro_m0_flash
  - make -C minimal test
=======
  - make -C minimal CROSS=1 build/firmware.bin
  - ls -l minimal/build/firmware.bin
  - tools/check_code_size.sh
  - mkdir -p ${HOME}/persist
  # Save new firmware for reference, but only if building a main branch, not a pull request
  - 'if [ "$TRAVIS_PULL_REQUEST" = "false" ]; then cp minimal/build/firmware.bin ${HOME}/persist/; fi'
>>>>>>> 5a1d63fc
  - make -C unix deplibs
  - make -C unix
  - make -C unix nanbox
  - make -C bare-arm
  - make -C qemu-arm test
  - make -C stmhal
  - make -C stmhal -B MICROPY_PY_WIZNET5K=1 MICROPY_PY_CC3K=1
  - make -C stmhal BOARD=STM32F4DISC
  - make -C teensy
  - make -C cc3200 BTARGET=application BTYPE=release
  - make -C cc3200 BTARGET=bootloader  BTYPE=release
  - make -C windows CROSS_COMPILE=i686-w64-mingw32-

  # run tests without coverage info
  #- (cd tests && MICROPY_CPYTHON3=python3.4 ./run-tests)
  #- (cd tests && MICROPY_CPYTHON3=python3.4 ./run-tests --emit native)

after_success:
  - (cd unix && coveralls --root .. --build-root . --gcov $(which gcov) --gcov-options '\-o build-coverage/' --include py --include extmod)

after_failure:
  - (cd tests && for exp in *.exp; do testbase=$(basename $exp .exp); echo -e "\nFAILURE $testbase"; diff -u $testbase.exp $testbase.out; done)
  - (grep "FAIL" qemu-arm/build/console.out)<|MERGE_RESOLUTION|>--- conflicted
+++ resolved
@@ -28,20 +28,16 @@
 script:
   # Build mpy-cross first because other builds depend on it.
   - make -C mpy-cross
-<<<<<<< HEAD
   - make -C atmel-samd BOARD=arduino_zero
   - make -C atmel-samd BOARD=feather_m0_adalogger
   - make -C atmel-samd BOARD=feather_m0_basic
   - make -C atmel-samd BOARD=metro_m0_flash
-  - make -C minimal test
-=======
   - make -C minimal CROSS=1 build/firmware.bin
   - ls -l minimal/build/firmware.bin
   - tools/check_code_size.sh
   - mkdir -p ${HOME}/persist
   # Save new firmware for reference, but only if building a main branch, not a pull request
   - 'if [ "$TRAVIS_PULL_REQUEST" = "false" ]; then cp minimal/build/firmware.bin ${HOME}/persist/; fi'
->>>>>>> 5a1d63fc
   - make -C unix deplibs
   - make -C unix
   - make -C unix nanbox
