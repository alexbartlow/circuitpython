/*
 * This file is part of the Micro Python project, http://micropython.org/
 *
 * The MIT License (MIT)
 *
 * Copyright (c) 2018 Scott Shawcroft for Adafruit Industries
 *
 * Permission is hereby granted, free of charge, to any person obtaining a copy
 * of this software and associated documentation files (the "Software"), to deal
 * in the Software without restriction, including without limitation the rights
 * to use, copy, modify, merge, publish, distribute, sublicense, and/or sell
 * copies of the Software, and to permit persons to whom the Software is
 * furnished to do so, subject to the following conditions:
 *
 * The above copyright notice and this permission notice shall be included in
 * all copies or substantial portions of the Software.
 *
 * THE SOFTWARE IS PROVIDED "AS IS", WITHOUT WARRANTY OF ANY KIND, EXPRESS OR
 * IMPLIED, INCLUDING BUT NOT LIMITED TO THE WARRANTIES OF MERCHANTABILITY,
 * FITNESS FOR A PARTICULAR PURPOSE AND NONINFRINGEMENT. IN NO EVENT SHALL THE
 * AUTHORS OR COPYRIGHT HOLDERS BE LIABLE FOR ANY CLAIM, DAMAGES OR OTHER
 * LIABILITY, WHETHER IN AN ACTION OF CONTRACT, TORT OR OTHERWISE, ARISING FROM,
 * OUT OF OR IN CONNECTION WITH THE SOFTWARE OR THE USE OR OTHER DEALINGS IN
 * THE SOFTWARE.
 */

#include "shared-bindings/displayio/Group.h"

#include <stdint.h>

#include "lib/utils/context_manager_helpers.h"
#include "py/binary.h"
#include "py/objproperty.h"
#include "py/objtype.h"
#include "py/runtime.h"
#include "supervisor/shared/translate.h"

//| .. currentmodule:: displayio
//|
//| :class:`Group` -- Group together sprites and subgroups
//| ==========================================================================
//|
//| Manage a group of sprites and groups and how they are inter-related.
//|
//| .. class:: Group(*, max_size=4, scale=1, x=0, y=0)
//|
//|   Create a Group of a given size and scale. Scale is in one dimension. For example, scale=2
//|   leads to a layer's pixel being 2x2 pixels when in the group.
//|
//|   :param int max_size: The maximum group size.
//|   :param int scale: Scale of layer pixels in one dimension.
//|   :param int x: Initial x position within the parent.
//|   :param int y: Initial y position within the parent.
//|
STATIC mp_obj_t displayio_group_make_new(const mp_obj_type_t *type, size_t n_args, const mp_obj_t *pos_args, mp_map_t *kw_args) {
    enum { ARG_max_size, ARG_scale, ARG_x, ARG_y };
    static const mp_arg_t allowed_args[] = {
        { MP_QSTR_max_size, MP_ARG_INT | MP_ARG_KW_ONLY, {.u_int = 4} },
        { MP_QSTR_scale, MP_ARG_INT | MP_ARG_KW_ONLY, {.u_int = 1} },
        { MP_QSTR_x, MP_ARG_INT | MP_ARG_KW_ONLY, {.u_int = 0} },
        { MP_QSTR_y, MP_ARG_INT | MP_ARG_KW_ONLY, {.u_int = 0} },
    };
    mp_arg_val_t args[MP_ARRAY_SIZE(allowed_args)];
    mp_arg_parse_all(n_args, pos_args, kw_args, MP_ARRAY_SIZE(allowed_args), allowed_args, args);

    mp_int_t max_size = args[ARG_max_size].u_int;
    if (max_size < 1) {
        mp_raise_ValueError_varg(translate("%q must be >= 1"), MP_QSTR_max_size);
    }

    mp_int_t scale = args[ARG_scale].u_int;
    if (scale < 1) {
        mp_raise_ValueError_varg(translate("%q must be >= 1"), MP_QSTR_scale);
    }

    displayio_group_t *self = m_new_obj(displayio_group_t);
    self->base.type = &displayio_group_type;
    common_hal_displayio_group_construct(self, max_size, scale, args[ARG_x].u_int, args[ARG_y].u_int);

    return MP_OBJ_FROM_PTR(self);
}

// Helper to ensure we have the native super class instead of a subclass.
displayio_group_t* native_group(mp_obj_t group_obj) {
    mp_obj_t native_group = mp_instance_cast_to_native_base(group_obj, &displayio_group_type);
    if (native_group == MP_OBJ_NULL) {
        mp_raise_ValueError_varg(translate("Must be a %q subclass."), MP_QSTR_Group);
    }
    mp_obj_assert_native_inited(native_group);
    return MP_OBJ_TO_PTR(native_group);
}

//|   .. attribute:: hidden
//|
//|     True when the Group and all of it's layers are not visible. When False, the Group's layers
//|     are visible if they haven't been hidden.
//|
STATIC mp_obj_t displayio_group_obj_get_hidden(mp_obj_t self_in) {
    displayio_group_t *self = native_group(self_in);
    return mp_obj_new_bool(common_hal_displayio_group_get_hidden(self));
}
MP_DEFINE_CONST_FUN_OBJ_1(displayio_group_get_hidden_obj, displayio_group_obj_get_hidden);

STATIC mp_obj_t displayio_group_obj_set_hidden(mp_obj_t self_in, mp_obj_t hidden_obj) {
    displayio_group_t *self = native_group(self_in);

    common_hal_displayio_group_set_hidden(self, mp_obj_is_true(hidden_obj));
    return mp_const_none;
}
MP_DEFINE_CONST_FUN_OBJ_2(displayio_group_set_hidden_obj, displayio_group_obj_set_hidden);

const mp_obj_property_t displayio_group_hidden_obj = {
    .base.type = &mp_type_property,
    .proxy = {(mp_obj_t)&displayio_group_get_hidden_obj,
              (mp_obj_t)&displayio_group_set_hidden_obj,
              (mp_obj_t)&mp_const_none_obj},
};

//|   .. attribute:: scale
//|
//|     Scales each pixel within the Group in both directions. For example, when scale=2 each pixel
//|     will be represented by 2x2 pixels.
//|
STATIC mp_obj_t displayio_group_obj_get_scale(mp_obj_t self_in) {
    displayio_group_t *self = native_group(self_in);
    return MP_OBJ_NEW_SMALL_INT(common_hal_displayio_group_get_scale(self));
}
MP_DEFINE_CONST_FUN_OBJ_1(displayio_group_get_scale_obj, displayio_group_obj_get_scale);

STATIC mp_obj_t displayio_group_obj_set_scale(mp_obj_t self_in, mp_obj_t scale_obj) {
    displayio_group_t *self = native_group(self_in);

    mp_int_t scale = mp_obj_get_int(scale_obj);
    if (scale < 1) {
        mp_raise_ValueError_varg(translate("%q must be >= 1"), MP_QSTR_scale);
    }
    common_hal_displayio_group_set_scale(self, scale);
    return mp_const_none;
}
MP_DEFINE_CONST_FUN_OBJ_2(displayio_group_set_scale_obj, displayio_group_obj_set_scale);

const mp_obj_property_t displayio_group_scale_obj = {
    .base.type = &mp_type_property,
    .proxy = {(mp_obj_t)&displayio_group_get_scale_obj,
              (mp_obj_t)&displayio_group_set_scale_obj,
              (mp_obj_t)&mp_const_none_obj},
};

//|   .. attribute:: x
//|
//|     X position of the Group in the parent.
//|
STATIC mp_obj_t displayio_group_obj_get_x(mp_obj_t self_in) {
    displayio_group_t *self = native_group(self_in);
    return MP_OBJ_NEW_SMALL_INT(common_hal_displayio_group_get_x(self));
}
MP_DEFINE_CONST_FUN_OBJ_1(displayio_group_get_x_obj, displayio_group_obj_get_x);

STATIC mp_obj_t displayio_group_obj_set_x(mp_obj_t self_in, mp_obj_t x_obj) {
    displayio_group_t *self = native_group(self_in);

    mp_int_t x = mp_obj_get_int(x_obj);
    common_hal_displayio_group_set_x(self, x);
    return mp_const_none;
}
MP_DEFINE_CONST_FUN_OBJ_2(displayio_group_set_x_obj, displayio_group_obj_set_x);

const mp_obj_property_t displayio_group_x_obj = {
    .base.type = &mp_type_property,
    .proxy = {(mp_obj_t)&displayio_group_get_x_obj,
              (mp_obj_t)&displayio_group_set_x_obj,
              (mp_obj_t)&mp_const_none_obj},
};

//|   .. attribute:: y
//|
//|     Y position of the Group in the parent.
//|
STATIC mp_obj_t displayio_group_obj_get_y(mp_obj_t self_in) {
    displayio_group_t *self = native_group(self_in);
    return MP_OBJ_NEW_SMALL_INT(common_hal_displayio_group_get_y(self));
}
MP_DEFINE_CONST_FUN_OBJ_1(displayio_group_get_y_obj, displayio_group_obj_get_y);

STATIC mp_obj_t displayio_group_obj_set_y(mp_obj_t self_in, mp_obj_t y_obj) {
    displayio_group_t *self = native_group(self_in);

    mp_int_t y = mp_obj_get_int(y_obj);
    common_hal_displayio_group_set_y(self, y);
    return mp_const_none;
}
MP_DEFINE_CONST_FUN_OBJ_2(displayio_group_set_y_obj, displayio_group_obj_set_y);

const mp_obj_property_t displayio_group_y_obj = {
    .base.type = &mp_type_property,
    .proxy = {(mp_obj_t)&displayio_group_get_y_obj,
              (mp_obj_t)&displayio_group_set_y_obj,
              (mp_obj_t)&mp_const_none_obj},
};

//|   .. method:: append(layer)
//|
//|     Append a layer to the group. It will be drawn above other layers.
//|
STATIC mp_obj_t displayio_group_obj_append(mp_obj_t self_in, mp_obj_t layer) {
    displayio_group_t *self = native_group(self_in);
    common_hal_displayio_group_insert(self, common_hal_displayio_group_get_len(self), layer);
    return mp_const_none;
}
MP_DEFINE_CONST_FUN_OBJ_2(displayio_group_append_obj, displayio_group_obj_append);

//|   .. method:: insert(index, layer)
//|
//|     Insert a layer into the group.
//|
STATIC mp_obj_t displayio_group_obj_insert(mp_obj_t self_in, mp_obj_t index_obj, mp_obj_t layer) {
    displayio_group_t *self = native_group(self_in);
    size_t index = mp_get_index(&displayio_group_type, common_hal_displayio_group_get_len(self), index_obj, false);
    common_hal_displayio_group_insert(self, index, layer);
    return mp_const_none;
}
MP_DEFINE_CONST_FUN_OBJ_3(displayio_group_insert_obj, displayio_group_obj_insert);


//|   .. method:: index(layer)
//|
//|     Returns the index of the first copy of layer. Raises ValueError if not found.
//|
STATIC mp_obj_t displayio_group_obj_index(mp_obj_t self_in, mp_obj_t layer) {
    displayio_group_t *self = native_group(self_in);
    mp_int_t index = common_hal_displayio_group_index(self, layer);
    if (index < 0) {
        mp_raise_ValueError(translate("object not in sequence"));
    }
    return MP_OBJ_NEW_SMALL_INT(index);
}
MP_DEFINE_CONST_FUN_OBJ_2(displayio_group_index_obj, displayio_group_obj_index);

//|   .. method:: pop(i=-1)
//|
//|     Remove the ith item and return it.
//|
STATIC mp_obj_t displayio_group_obj_pop(size_t n_args, const mp_obj_t *pos_args, mp_map_t *kw_args) {
    enum { ARG_i };
    static const mp_arg_t allowed_args[] = {
        { MP_QSTR_i, MP_ARG_INT, {.u_int = -1} },
    };
    mp_arg_val_t args[MP_ARRAY_SIZE(allowed_args)];
    mp_arg_parse_all(n_args - 1, pos_args + 1, kw_args, MP_ARRAY_SIZE(allowed_args), allowed_args, args);

    displayio_group_t *self = native_group(pos_args[0]);

    size_t index = mp_get_index(&displayio_group_type,
                                common_hal_displayio_group_get_len(self),
                                MP_OBJ_NEW_SMALL_INT(args[ARG_i].u_int),
                                false);
    return common_hal_displayio_group_pop(self, index);
}
MP_DEFINE_CONST_FUN_OBJ_KW(displayio_group_pop_obj, 1, displayio_group_obj_pop);


//|   .. method:: remove(layer)
//|
//|     Remove the first copy of layer. Raises ValueError if it is not present.
//|
STATIC mp_obj_t displayio_group_obj_remove(mp_obj_t self_in, mp_obj_t layer) {
    mp_obj_t index = displayio_group_obj_index(self_in, layer);
    displayio_group_t *self = native_group(self_in);

    common_hal_displayio_group_pop(self, MP_OBJ_SMALL_INT_VALUE(index));
    return mp_const_none;
}
MP_DEFINE_CONST_FUN_OBJ_2(displayio_group_remove_obj, displayio_group_obj_remove);

//|   .. method:: __len__()
//|
//|     Returns the number of layers in a Group
//|
STATIC mp_obj_t group_unary_op(mp_unary_op_t op, mp_obj_t self_in) {
    displayio_group_t *self = native_group(self_in);
    uint16_t len = common_hal_displayio_group_get_len(self);
    switch (op) {
        case MP_UNARY_OP_BOOL: return mp_obj_new_bool(len != 0);
        case MP_UNARY_OP_LEN: return MP_OBJ_NEW_SMALL_INT(len);
        default: return MP_OBJ_NULL; // op not supported
    }
}

//|   .. method:: __getitem__(index)
//|
//|     Returns the value at the given index.
//|
//|     This allows you to::
//|
//|       print(group[0])
//|
//|   .. method:: __setitem__(index, value)
//|
//|     Sets the value at the given index.
//|
//|     This allows you to::
//|
//|       group[0] = sprite
//|
//|   .. method:: __delitem__(index)
//|
//|     Deletes the value at the given index.
//|
//|     This allows you to::
//|
//|       del group[0]
//|
#pragma GCC diagnostic ignored "-Wunused-parameter"
<<<<<<< HEAD
STATIC mp_obj_t group_subscr(mp_obj_t self_in, mp_obj_t index_obj, mp_obj_t value, mp_obj_t instance) {
=======
STATIC mp_obj_t group_subscr(mp_obj_t self_in, mp_obj_t index_obj, mp_obj_t value) {
>>>>>>> f1a90396
    displayio_group_t *self = native_group(self_in);

    if (MP_OBJ_IS_TYPE(index_obj, &mp_type_slice)) {
        mp_raise_NotImplementedError(translate("Slices not supported"));
    } else {
        size_t index = mp_get_index(&displayio_group_type, common_hal_displayio_group_get_len(self), index_obj, false);

        if (value == MP_OBJ_SENTINEL) {
            // load
            return common_hal_displayio_group_get(self, index);
        } else if (value == MP_OBJ_NULL) {
            common_hal_displayio_group_pop(self, index);
        } else {
            common_hal_displayio_group_set(self, index, value);
        }
    }
    return mp_const_none;
}

STATIC const mp_rom_map_elem_t displayio_group_locals_dict_table[] = {
    { MP_ROM_QSTR(MP_QSTR_hidden), MP_ROM_PTR(&displayio_group_hidden_obj) },
    { MP_ROM_QSTR(MP_QSTR_scale), MP_ROM_PTR(&displayio_group_scale_obj) },
    { MP_ROM_QSTR(MP_QSTR_x), MP_ROM_PTR(&displayio_group_x_obj) },
    { MP_ROM_QSTR(MP_QSTR_y), MP_ROM_PTR(&displayio_group_y_obj) },
    { MP_ROM_QSTR(MP_QSTR_append), MP_ROM_PTR(&displayio_group_append_obj) },
    { MP_ROM_QSTR(MP_QSTR_insert), MP_ROM_PTR(&displayio_group_insert_obj) },
    { MP_ROM_QSTR(MP_QSTR_index), MP_ROM_PTR(&displayio_group_index_obj) },
    { MP_ROM_QSTR(MP_QSTR_pop), MP_ROM_PTR(&displayio_group_pop_obj) },
    { MP_ROM_QSTR(MP_QSTR_remove), MP_ROM_PTR(&displayio_group_remove_obj) },
};
STATIC MP_DEFINE_CONST_DICT(displayio_group_locals_dict, displayio_group_locals_dict_table);

const mp_obj_type_t displayio_group_type = {
    { &mp_type_type },
    .name = MP_QSTR_Group,
    .make_new = displayio_group_make_new,
    .subscr = group_subscr,
    .unary_op = group_unary_op,
    .getiter = mp_obj_new_generic_iterator,
    .locals_dict = (mp_obj_dict_t*)&displayio_group_locals_dict,
};<|MERGE_RESOLUTION|>--- conflicted
+++ resolved
@@ -311,11 +311,7 @@
 //|       del group[0]
 //|
 #pragma GCC diagnostic ignored "-Wunused-parameter"
-<<<<<<< HEAD
-STATIC mp_obj_t group_subscr(mp_obj_t self_in, mp_obj_t index_obj, mp_obj_t value, mp_obj_t instance) {
-=======
 STATIC mp_obj_t group_subscr(mp_obj_t self_in, mp_obj_t index_obj, mp_obj_t value) {
->>>>>>> f1a90396
     displayio_group_t *self = native_group(self_in);
 
     if (MP_OBJ_IS_TYPE(index_obj, &mp_type_slice)) {
