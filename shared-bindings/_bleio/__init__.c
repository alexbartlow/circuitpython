/*
 * This file is part of the MicroPython project, http://micropython.org/
 *
 * The MIT License (MIT)
 *
 * Copyright (c) 2019 Dan Halbert for Adafruit Industries
 * Copyright (c) 2018 Artur Pacholec
 * Copyright (c) 2016 Glenn Ruben Bakke
 *
 * Permission is hereby granted, free of charge, to any person obtaining a copy
 * of this software and associated documentation files (the "Software"), to deal
 * in the Software without restriction, including without limitation the rights
 * to use, copy, modify, merge, publish, distribute, sublicense, and/or sell
 * copies of the Software, and to permit persons to whom the Software is
 * furnished to do so, subject to the following conditions:
 *
 * The above copyright notice and this permission notice shall be included in
 * all copies or substantial portions of the Software.
 *
 * THE SOFTWARE IS PROVIDED "AS IS", WITHOUT WARRANTY OF ANY KIND, EXPRESS OR
 * IMPLIED, INCLUDING BUT NOT LIMITED TO THE WARRANTIES OF MERCHANTABILITY,
 * FITNESS FOR A PARTICULAR PURPOSE AND NONINFRINGEMENT. IN NO EVENT SHALL THE
 * AUTHORS OR COPYRIGHT HOLDERS BE LIABLE FOR ANY CLAIM, DAMAGES OR OTHER
 * LIABILITY, WHETHER IN AN ACTION OF CONTRACT, TORT OR OTHERWISE, ARISING FROM,
 * OUT OF OR IN CONNECTION WITH THE SOFTWARE OR THE USE OR OTHER DEALINGS IN
 * THE SOFTWARE.
 */

#include "py/objexcept.h"
#include "py/runtime.h"
#include "shared-bindings/_bleio/__init__.h"
#include "shared-bindings/_bleio/Address.h"
#include "shared-bindings/_bleio/Attribute.h"
#include "shared-bindings/_bleio/Characteristic.h"
#include "shared-bindings/_bleio/CharacteristicBuffer.h"
#include "shared-bindings/_bleio/Connection.h"
#include "shared-bindings/_bleio/Descriptor.h"
#include "shared-bindings/_bleio/PacketBuffer.h"
#include "shared-bindings/_bleio/ScanEntry.h"
#include "shared-bindings/_bleio/ScanResults.h"
#include "shared-bindings/_bleio/Service.h"
#include "shared-bindings/_bleio/UUID.h"

//| """
//| The `_bleio` module provides necessary low-level functionality for communicating
//| using Bluetooth Low Energy (BLE). The '_' prefix indicates this module is meant
//| for internal use by libraries but not by the end user. Its API may change incompatibly
//| between minor versions of CircuitPython.
//| Please use the
//| `adafruit_ble <https://circuitpython.readthedocs.io/projects/ble/en/latest/>`_
//| CircuitPython library instead, which builds on `_bleio`, and
//| provides higher-level convenience functionality, including predefined beacons, clients,
//| servers.
//|
//| .. attribute:: adapter
//|
//|   BLE Adapter used to manage device discovery and connections.
//|   This object is the sole instance of `_bleio.Adapter`."""
//|


<<<<<<< HEAD
//| class BluetoothError:
//|     def __init__(self, Exception: Any):
//|         """Catchall exception for Bluetooth related errors."""
//|         ...
=======
//| class BluetoothError(Exception):
//|     """Catch all exception for Bluetooth related errors."""
//|     ...
>>>>>>> 02b71e01
MP_DEFINE_BLEIO_EXCEPTION(BluetoothError, Exception)

NORETURN void mp_raise_bleio_BluetoothError(const compressed_string_t* fmt, ...) {
    va_list argptr;
    va_start(argptr,fmt);
    mp_obj_t exception = mp_obj_new_exception_msg_vlist(&mp_type_bleio_BluetoothError, fmt, argptr);
    va_end(argptr);
    nlr_raise(exception);
}
//| class ConnectionError(BluetoothError):
//|     """Raised when a connection is unavailable."""
//|     ...
//|
MP_DEFINE_BLEIO_EXCEPTION(ConnectionError, bleio_BluetoothError)
NORETURN void mp_raise_bleio_ConnectionError(const compressed_string_t* fmt, ...) {
    va_list argptr;
    va_start(argptr,fmt);
    mp_obj_t exception = mp_obj_new_exception_msg_vlist(&mp_type_bleio_ConnectionError, fmt, argptr);
    va_end(argptr);
    nlr_raise(exception);
}

//| class RoleError(BluetoothError):
//|     """Raised when a resource is used as the mismatched role. For example, if a local CCCD is
//|     attempted to be set but they can only be set when remote."""
//|     ...
//|
MP_DEFINE_BLEIO_EXCEPTION(RoleError, bleio_BluetoothError)
NORETURN void mp_raise_bleio_RoleError(const compressed_string_t* msg) {
    mp_raise_msg(&mp_type_bleio_RoleError, msg);
}
//| class SecurityError(BluetoothError):
//|     """Raised when a security related error occurs."""
//|     ...
//|
MP_DEFINE_BLEIO_EXCEPTION(SecurityError, bleio_BluetoothError)
NORETURN void mp_raise_bleio_SecurityError(const compressed_string_t* fmt, ...) {
    va_list argptr;
    va_start(argptr,fmt);
    mp_obj_t exception = mp_obj_new_exception_msg_vlist(&mp_type_bleio_SecurityError, fmt, argptr);
    va_end(argptr);
    nlr_raise(exception);
}

// Called when _bleio is imported.
STATIC mp_obj_t bleio___init__(void) {
    common_hal_bleio_adapter_set_enabled(&common_hal_bleio_adapter_obj, true);
    return mp_const_none;
}
STATIC MP_DEFINE_CONST_FUN_OBJ_0(bleio___init___obj, bleio___init__);


STATIC const mp_rom_map_elem_t bleio_module_globals_table[] = {
    // Name must be the first entry so that the exception printing below is correct.
    { MP_ROM_QSTR(MP_QSTR___name__),             MP_ROM_QSTR(MP_QSTR__bleio) },
    { MP_ROM_QSTR(MP_QSTR_Adapter),              MP_ROM_PTR(&bleio_adapter_type) },
    { MP_ROM_QSTR(MP_QSTR_Address),              MP_ROM_PTR(&bleio_address_type) },
    { MP_ROM_QSTR(MP_QSTR_Attribute),            MP_ROM_PTR(&bleio_attribute_type) },
    { MP_ROM_QSTR(MP_QSTR_Connection),           MP_ROM_PTR(&bleio_connection_type) },
    { MP_ROM_QSTR(MP_QSTR_Characteristic),       MP_ROM_PTR(&bleio_characteristic_type) },
    { MP_ROM_QSTR(MP_QSTR_CharacteristicBuffer), MP_ROM_PTR(&bleio_characteristic_buffer_type) },
    { MP_ROM_QSTR(MP_QSTR_Descriptor),           MP_ROM_PTR(&bleio_descriptor_type) },
    { MP_ROM_QSTR(MP_QSTR_PacketBuffer),         MP_ROM_PTR(&bleio_packet_buffer_type) },
    { MP_ROM_QSTR(MP_QSTR_ScanEntry),            MP_ROM_PTR(&bleio_scanentry_type) },
    { MP_ROM_QSTR(MP_QSTR_ScanResults),          MP_ROM_PTR(&bleio_scanresults_type) },
    { MP_ROM_QSTR(MP_QSTR_Service),              MP_ROM_PTR(&bleio_service_type) },
    { MP_ROM_QSTR(MP_QSTR_UUID),                 MP_ROM_PTR(&bleio_uuid_type) },

    // Properties
    { MP_ROM_QSTR(MP_QSTR_adapter),              MP_ROM_PTR(&common_hal_bleio_adapter_obj) },

    // Errors
    { MP_ROM_QSTR(MP_QSTR_BluetoothError),      MP_ROM_PTR(&mp_type_bleio_BluetoothError) },
    { MP_ROM_QSTR(MP_QSTR_ConnectionError),     MP_ROM_PTR(&mp_type_bleio_ConnectionError) },
    { MP_ROM_QSTR(MP_QSTR_RoleError),           MP_ROM_PTR(&mp_type_bleio_RoleError) },
    { MP_ROM_QSTR(MP_QSTR_SecurityError),       MP_ROM_PTR(&mp_type_bleio_SecurityError) },

    // Initialization
    { MP_ROM_QSTR(MP_QSTR___init__),            MP_ROM_PTR(&bleio___init___obj) },

};

STATIC MP_DEFINE_CONST_DICT(bleio_module_globals, bleio_module_globals_table);

void bleio_exception_print(const mp_print_t *print, mp_obj_t o_in, mp_print_kind_t kind) {
    mp_print_kind_t k = kind & ~PRINT_EXC_SUBCLASS;
    bool is_subclass = kind & PRINT_EXC_SUBCLASS;
    if (!is_subclass && (k == PRINT_EXC)) {
        mp_print_str(print, qstr_str(MP_OBJ_QSTR_VALUE(bleio_module_globals_table[0].value)));
        mp_print_str(print, ".");
    }
    mp_obj_exception_print(print, o_in, kind);
}

const mp_obj_module_t bleio_module = {
    .base = { &mp_type_module },
    .globals = (mp_obj_dict_t*)&bleio_module_globals,
};<|MERGE_RESOLUTION|>--- conflicted
+++ resolved
@@ -58,17 +58,9 @@
 //|   This object is the sole instance of `_bleio.Adapter`."""
 //|
 
-
-<<<<<<< HEAD
-//| class BluetoothError:
-//|     def __init__(self, Exception: Any):
-//|         """Catchall exception for Bluetooth related errors."""
-//|         ...
-=======
 //| class BluetoothError(Exception):
-//|     """Catch all exception for Bluetooth related errors."""
+//|     """Catchall exception for Bluetooth related errors."""
 //|     ...
->>>>>>> 02b71e01
 MP_DEFINE_BLEIO_EXCEPTION(BluetoothError, Exception)
 
 NORETURN void mp_raise_bleio_BluetoothError(const compressed_string_t* fmt, ...) {
