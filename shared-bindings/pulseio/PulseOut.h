--- conflicted
+++ resolved
@@ -34,15 +34,11 @@
 extern const mp_obj_type_t pulseio_pulseout_type;
 
 extern void common_hal_pulseio_pulseout_construct(pulseio_pulseout_obj_t* self,
-<<<<<<< HEAD
-    const pwmio_pwmout_obj_t* carrier);
-=======
-                                            const pulseio_pwmout_obj_t* carrier,
+                                            const pwmio_pwmout_obj_t* carrier,
                                             const mcu_pin_obj_t* pin,
                                             uint32_t frequency,
                                             uint16_t duty_cycle);
 
->>>>>>> 988e5caa
 extern void common_hal_pulseio_pulseout_deinit(pulseio_pulseout_obj_t* self);
 extern bool common_hal_pulseio_pulseout_deinited(pulseio_pulseout_obj_t* self);
 extern void common_hal_pulseio_pulseout_send(pulseio_pulseout_obj_t* self,
