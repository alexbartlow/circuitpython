/*
 * This file is part of the Micro Python project, http://micropython.org/
 *
 * The MIT License (MIT)
 *
 * Copyright (c) 2018 Scott Shawcroft for Adafruit Industries
 *
 * Permission is hereby granted, free of charge, to any person obtaining a copy
 * of this software and associated documentation files (the "Software"), to deal
 * in the Software without restriction, including without limitation the rights
 * to use, copy, modify, merge, publish, distribute, sublicense, and/or sell
 * copies of the Software, and to permit persons to whom the Software is
 * furnished to do so, subject to the following conditions:
 *
 * The above copyright notice and this permission notice shall be included in
 * all copies or substantial portions of the Software.
 *
 * THE SOFTWARE IS PROVIDED "AS IS", WITHOUT WARRANTY OF ANY KIND, EXPRESS OR
 * IMPLIED, INCLUDING BUT NOT LIMITED TO THE WARRANTIES OF MERCHANTABILITY,
 * FITNESS FOR A PARTICULAR PURPOSE AND NONINFRINGEMENT. IN NO EVENT SHALL THE
 * AUTHORS OR COPYRIGHT HOLDERS BE LIABLE FOR ANY CLAIM, DAMAGES OR OTHER
 * LIABILITY, WHETHER IN AN ACTION OF CONTRACT, TORT OR OTHERWISE, ARISING FROM,
 * OUT OF OR IN CONNECTION WITH THE SOFTWARE OR THE USE OR OTHER DEALINGS IN
 * THE SOFTWARE.
 */
#include "shared-bindings/audiocore/Mixer.h"
#include "shared-bindings/audiocore/MixerVoice.h"
#include "shared-module/audiocore/MixerVoice.h"

#include <stdint.h>

#include "lib/utils/context_manager_helpers.h"
#include "py/binary.h"
#include "py/objproperty.h"
#include "py/runtime.h"
#include "shared-bindings/microcontroller/Pin.h"
#include "shared-bindings/audiocore/RawSample.h"
#include "shared-bindings/util.h"
#include "supervisor/shared/translate.h"

//| .. currentmodule:: audiocore
//|
//| :class:`Mixer` -- Mixes one or more audio samples together
//| ===========================================================
//|
//| Mixer mixes multiple samples into one sample.
//|
//| .. class:: Mixer(voice_count=2, buffer_size=1024, channel_count=2, bits_per_sample=16, samples_signed=True, sample_rate=8000)
//|
//|   Create a Mixer object that can mix multiple channels with the same sample rate.
//|   Samples are accessed and controlled with the mixer's `audioio.MixerVoice` objects.
//|
//|   :param int voice_count: The maximum number of voices to mix
//|   :param int buffer_size: The total size in bytes of the buffers to mix into
//|   :param int channel_count: The maximum number of samples to mix at once
//|   :param int bits_per_sample: The bits per sample of the samples being played
//|   :param bool samples_signed: Samples are signed (True) or unsigned (False)
//|   :param int sample_rate: The sample rate to be used for all samples
//|
//|   Playing a wave file from flash::
//|
//|     import board
//|     import audioio
//|     import audiocore
//|     import digitalio
//|
//|     # Required for CircuitPlayground Express
//|     speaker_enable = digitalio.DigitalInOut(board.SPEAKER_ENABLE)
//|     speaker_enable.switch_to_output(value=True)
//|
//|     music = audiocore.WaveFile(open("cplay-5.1-16bit-16khz.wav", "rb"))
//|     drum = audiocore.WaveFile(open("drum.wav", "rb"))
<<<<<<< HEAD
//|     mixer = audiocore.Mixer(voice_count=2, sample_rate=16000, channel_count=1,
//|                             bits_per_sample=16, samples_signed=True)
=======
//|     mixer = audiocore.Mixer(voice_count=2, sample_rate=16000, channel_count=1, bits_per_sample=16, samples_signed=True)
>>>>>>> 0ddfbb0c
//|     a = audioio.AudioOut(board.A0)
//|
//|     print("playing")
//|     # Have AudioOut play our Mixer source
//|     a.play(mixer)
//|     # Play the first sample voice
//|     mixer.voice[0].play(music)
//|     while mixer.playing:
//|       # Play the second sample voice
//|       mixer.voice[1].play(drum)
//|       time.sleep(1)
//|     print("stopped")
//|
STATIC mp_obj_t audioio_mixer_make_new(const mp_obj_type_t *type, size_t n_args, const mp_obj_t *pos_args, mp_map_t *kw_args) {
    enum { ARG_voice_count, ARG_buffer_size, ARG_channel_count, ARG_bits_per_sample, ARG_samples_signed, ARG_sample_rate };
    static const mp_arg_t allowed_args[] = {
        { MP_QSTR_voice_count, MP_ARG_INT | MP_ARG_KW_ONLY, {.u_int = 2} },
        { MP_QSTR_buffer_size, MP_ARG_INT | MP_ARG_KW_ONLY, {.u_int = 1024} },
        { MP_QSTR_channel_count, MP_ARG_INT | MP_ARG_KW_ONLY, {.u_int = 2} },
        { MP_QSTR_bits_per_sample, MP_ARG_INT | MP_ARG_KW_ONLY, {.u_int = 16} },
        { MP_QSTR_samples_signed, MP_ARG_BOOL | MP_ARG_KW_ONLY, {.u_bool = true} },
        { MP_QSTR_sample_rate, MP_ARG_INT | MP_ARG_KW_ONLY, {.u_int = 8000} },
    };
    mp_arg_val_t args[MP_ARRAY_SIZE(allowed_args)];
    mp_arg_parse_all(n_args, pos_args, kw_args, MP_ARRAY_SIZE(allowed_args), allowed_args, args);

    mp_int_t voice_count = args[ARG_voice_count].u_int;
    if (voice_count < 1 || voice_count > 255) {
        mp_raise_ValueError(translate("Invalid voice count"));
    }

    mp_int_t channel_count = args[ARG_channel_count].u_int;
    if (channel_count < 1 || channel_count > 2) {
        mp_raise_ValueError(translate("Invalid channel count"));
    }
    mp_int_t sample_rate = args[ARG_sample_rate].u_int;
    if (sample_rate < 1) {
        mp_raise_ValueError(translate("Sample rate must be positive"));
    }
    mp_int_t bits_per_sample = args[ARG_bits_per_sample].u_int;
    if (bits_per_sample != 8 && bits_per_sample != 16) {
        mp_raise_ValueError(translate("bits_per_sample must be 8 or 16"));
    }
    audioio_mixer_obj_t *self = m_new_obj_var(audioio_mixer_obj_t, mp_obj_t, voice_count);
    self->base.type = &audioio_mixer_type;
    common_hal_audioio_mixer_construct(self, voice_count, args[ARG_buffer_size].u_int, bits_per_sample, args[ARG_samples_signed].u_bool, channel_count, sample_rate);

    for(int v=0; v<voice_count; v++){
    	self->voice[v] = audioio_mixervoice_type.make_new(&audioio_mixervoice_type, 0, 0, NULL);
    	common_hal_audioio_mixervoice_set_parent(self->voice[v], self);
    }
    self->voice_tuple = mp_obj_new_tuple(self->voice_count, self->voice);

    return MP_OBJ_FROM_PTR(self);
}

//|   .. method:: deinit()
//|
//|      Deinitialises the Mixer and releases any hardware resources for reuse.
//|
STATIC mp_obj_t audioio_mixer_deinit(mp_obj_t self_in) {
    audioio_mixer_obj_t *self = MP_OBJ_TO_PTR(self_in);
    common_hal_audioio_mixer_deinit(self);
    return mp_const_none;
}
STATIC MP_DEFINE_CONST_FUN_OBJ_1(audioio_mixer_deinit_obj, audioio_mixer_deinit);

STATIC void check_for_deinit(audioio_mixer_obj_t *self) {
    if (common_hal_audioio_mixer_deinited(self)) {
        raise_deinited_error();
    }
}

//|   .. method:: __enter__()
//|
//|      No-op used by Context Managers.
//|
//  Provided by context manager helper.

//|   .. method:: __exit__()
//|
//|      Automatically deinitializes the hardware when exiting a context. See
//|      :ref:`lifetime-and-contextmanagers` for more info.
//|
STATIC mp_obj_t audioio_mixer_obj___exit__(size_t n_args, const mp_obj_t *args) {
    (void)n_args;
    common_hal_audioio_mixer_deinit(args[0]);
    return mp_const_none;
}
STATIC MP_DEFINE_CONST_FUN_OBJ_VAR_BETWEEN(audioio_mixer___exit___obj, 4, 4, audioio_mixer_obj___exit__);

<<<<<<< HEAD
=======

//|   .. method:: play(sample, *, voice=0, loop=False)
//|
//|     Plays the sample once when loop=False and continuously when loop=True.
//|     Does not block. Use `playing` to block.
//|
//|     Sample must be an `audiocore.WaveFile`, `audiocore.RawSample`, or `audiocore.Mixer`.
//|
//|     The sample must match the Mixer's encoding settings given in the constructor.
//|
STATIC mp_obj_t audioio_mixer_obj_play(size_t n_args, const mp_obj_t *pos_args, mp_map_t *kw_args) {
    enum { ARG_sample, ARG_voice, ARG_loop };
    static const mp_arg_t allowed_args[] = {
        { MP_QSTR_sample,    MP_ARG_OBJ | MP_ARG_REQUIRED },
        { MP_QSTR_voice,     MP_ARG_INT | MP_ARG_KW_ONLY, {.u_int = 0} },
        { MP_QSTR_loop,      MP_ARG_BOOL | MP_ARG_KW_ONLY, {.u_bool = false} },
    };
    audioio_mixer_obj_t *self = MP_OBJ_TO_PTR(pos_args[0]);
    check_for_deinit(self);
    mp_arg_val_t args[MP_ARRAY_SIZE(allowed_args)];
    mp_arg_parse_all(n_args - 1, pos_args + 1, kw_args, MP_ARRAY_SIZE(allowed_args), allowed_args, args);

    mp_obj_t sample = args[ARG_sample].u_obj;
    common_hal_audioio_mixer_play(self, sample, args[ARG_voice].u_int, args[ARG_loop].u_bool);

    return mp_const_none;
}
MP_DEFINE_CONST_FUN_OBJ_KW(audioio_mixer_play_obj, 1, audioio_mixer_obj_play);

//|   .. method:: stop_voice(voice=0)
//|
//|     Stops playback of the sample on the given voice.
//|
STATIC mp_obj_t audioio_mixer_obj_stop_voice(size_t n_args, const mp_obj_t *pos_args, mp_map_t *kw_args) {
    enum { ARG_voice };
    static const mp_arg_t allowed_args[] = {
        { MP_QSTR_voice, MP_ARG_INT, {.u_int = 0} },
    };
    audioio_mixer_obj_t *self = MP_OBJ_TO_PTR(pos_args[0]);
    check_for_deinit(self);
    mp_arg_val_t args[MP_ARRAY_SIZE(allowed_args)];
    mp_arg_parse_all(n_args - 1, pos_args + 1, kw_args, MP_ARRAY_SIZE(allowed_args), allowed_args, args);

    common_hal_audioio_mixer_stop_voice(self, args[ARG_voice].u_int);
    return mp_const_none;
}
MP_DEFINE_CONST_FUN_OBJ_KW(audioio_mixer_stop_voice_obj, 1, audioio_mixer_obj_stop_voice);

>>>>>>> 0ddfbb0c
//|   .. attribute:: playing
//|
//|     True when any voice is being output. (read-only)
//|
STATIC mp_obj_t audioio_mixer_obj_get_playing(mp_obj_t self_in) {
    audioio_mixer_obj_t *self = MP_OBJ_TO_PTR(self_in);
    check_for_deinit(self);
    return mp_obj_new_bool(common_hal_audioio_mixer_get_playing(self));
}
MP_DEFINE_CONST_FUN_OBJ_1(audioio_mixer_get_playing_obj, audioio_mixer_obj_get_playing);

const mp_obj_property_t audioio_mixer_playing_obj = {
    .base.type = &mp_type_property,
    .proxy = {(mp_obj_t)&audioio_mixer_get_playing_obj,
              (mp_obj_t)&mp_const_none_obj,
              (mp_obj_t)&mp_const_none_obj},
};

//|   .. attribute:: sample_rate
//|
//|     32 bit value that dictates how quickly samples are played in Hertz (cycles per second).
//|
STATIC mp_obj_t audioio_mixer_obj_get_sample_rate(mp_obj_t self_in) {
    audioio_mixer_obj_t *self = MP_OBJ_TO_PTR(self_in);
    check_for_deinit(self);
    return MP_OBJ_NEW_SMALL_INT(common_hal_audioio_mixer_get_sample_rate(self));
}
MP_DEFINE_CONST_FUN_OBJ_1(audioio_mixer_get_sample_rate_obj, audioio_mixer_obj_get_sample_rate);

const mp_obj_property_t audioio_mixer_sample_rate_obj = {
    .base.type = &mp_type_property,
    .proxy = {(mp_obj_t)&audioio_mixer_get_sample_rate_obj,
              (mp_obj_t)&mp_const_none_obj,
              (mp_obj_t)&mp_const_none_obj},
};

//|   .. attribute:: voice
//|
//|     A tuple of the mixer's `audioio.MixerVoice` object(s).
//|
//|     .. code-block:: python
//|
//|        >>> mixer.voice
//|        (<MixerVoice>,)
STATIC mp_obj_t audioio_mixer_obj_get_voice(mp_obj_t self_in) {
    audioio_mixer_obj_t *self = MP_OBJ_TO_PTR(self_in);
    check_for_deinit(self);
    return self->voice_tuple;
}
MP_DEFINE_CONST_FUN_OBJ_1(audioio_mixer_get_voice_obj, audioio_mixer_obj_get_voice);

const mp_obj_property_t audioio_mixer_voice_obj = {
    .base.type = &mp_type_property,
    .proxy = {(mp_obj_t)&audioio_mixer_get_voice_obj,
              (mp_obj_t)&mp_const_none_obj,
              (mp_obj_t)&mp_const_none_obj},
};


STATIC const mp_rom_map_elem_t audioio_mixer_locals_dict_table[] = {
    // Methods
    { MP_ROM_QSTR(MP_QSTR_deinit), MP_ROM_PTR(&audioio_mixer_deinit_obj) },
    { MP_ROM_QSTR(MP_QSTR___enter__), MP_ROM_PTR(&default___enter___obj) },
    { MP_ROM_QSTR(MP_QSTR___exit__), MP_ROM_PTR(&audioio_mixer___exit___obj) },

    // Properties
    { MP_ROM_QSTR(MP_QSTR_playing), MP_ROM_PTR(&audioio_mixer_playing_obj) },
    { MP_ROM_QSTR(MP_QSTR_sample_rate), MP_ROM_PTR(&audioio_mixer_sample_rate_obj) },
	{ MP_ROM_QSTR(MP_QSTR_voice), MP_ROM_PTR(&audioio_mixer_voice_obj) }
};
STATIC MP_DEFINE_CONST_DICT(audioio_mixer_locals_dict, audioio_mixer_locals_dict_table);

const mp_obj_type_t audioio_mixer_type = {
    { &mp_type_type },
    .name = MP_QSTR_Mixer,
    .make_new = audioio_mixer_make_new,
    .locals_dict = (mp_obj_dict_t*)&audioio_mixer_locals_dict,
};<|MERGE_RESOLUTION|>--- conflicted
+++ resolved
@@ -70,12 +70,8 @@
 //|
 //|     music = audiocore.WaveFile(open("cplay-5.1-16bit-16khz.wav", "rb"))
 //|     drum = audiocore.WaveFile(open("drum.wav", "rb"))
-<<<<<<< HEAD
 //|     mixer = audiocore.Mixer(voice_count=2, sample_rate=16000, channel_count=1,
 //|                             bits_per_sample=16, samples_signed=True)
-=======
-//|     mixer = audiocore.Mixer(voice_count=2, sample_rate=16000, channel_count=1, bits_per_sample=16, samples_signed=True)
->>>>>>> 0ddfbb0c
 //|     a = audioio.AudioOut(board.A0)
 //|
 //|     print("playing")
@@ -167,57 +163,6 @@
 }
 STATIC MP_DEFINE_CONST_FUN_OBJ_VAR_BETWEEN(audioio_mixer___exit___obj, 4, 4, audioio_mixer_obj___exit__);
 
-<<<<<<< HEAD
-=======
-
-//|   .. method:: play(sample, *, voice=0, loop=False)
-//|
-//|     Plays the sample once when loop=False and continuously when loop=True.
-//|     Does not block. Use `playing` to block.
-//|
-//|     Sample must be an `audiocore.WaveFile`, `audiocore.RawSample`, or `audiocore.Mixer`.
-//|
-//|     The sample must match the Mixer's encoding settings given in the constructor.
-//|
-STATIC mp_obj_t audioio_mixer_obj_play(size_t n_args, const mp_obj_t *pos_args, mp_map_t *kw_args) {
-    enum { ARG_sample, ARG_voice, ARG_loop };
-    static const mp_arg_t allowed_args[] = {
-        { MP_QSTR_sample,    MP_ARG_OBJ | MP_ARG_REQUIRED },
-        { MP_QSTR_voice,     MP_ARG_INT | MP_ARG_KW_ONLY, {.u_int = 0} },
-        { MP_QSTR_loop,      MP_ARG_BOOL | MP_ARG_KW_ONLY, {.u_bool = false} },
-    };
-    audioio_mixer_obj_t *self = MP_OBJ_TO_PTR(pos_args[0]);
-    check_for_deinit(self);
-    mp_arg_val_t args[MP_ARRAY_SIZE(allowed_args)];
-    mp_arg_parse_all(n_args - 1, pos_args + 1, kw_args, MP_ARRAY_SIZE(allowed_args), allowed_args, args);
-
-    mp_obj_t sample = args[ARG_sample].u_obj;
-    common_hal_audioio_mixer_play(self, sample, args[ARG_voice].u_int, args[ARG_loop].u_bool);
-
-    return mp_const_none;
-}
-MP_DEFINE_CONST_FUN_OBJ_KW(audioio_mixer_play_obj, 1, audioio_mixer_obj_play);
-
-//|   .. method:: stop_voice(voice=0)
-//|
-//|     Stops playback of the sample on the given voice.
-//|
-STATIC mp_obj_t audioio_mixer_obj_stop_voice(size_t n_args, const mp_obj_t *pos_args, mp_map_t *kw_args) {
-    enum { ARG_voice };
-    static const mp_arg_t allowed_args[] = {
-        { MP_QSTR_voice, MP_ARG_INT, {.u_int = 0} },
-    };
-    audioio_mixer_obj_t *self = MP_OBJ_TO_PTR(pos_args[0]);
-    check_for_deinit(self);
-    mp_arg_val_t args[MP_ARRAY_SIZE(allowed_args)];
-    mp_arg_parse_all(n_args - 1, pos_args + 1, kw_args, MP_ARRAY_SIZE(allowed_args), allowed_args, args);
-
-    common_hal_audioio_mixer_stop_voice(self, args[ARG_voice].u_int);
-    return mp_const_none;
-}
-MP_DEFINE_CONST_FUN_OBJ_KW(audioio_mixer_stop_voice_obj, 1, audioio_mixer_obj_stop_voice);
-
->>>>>>> 0ddfbb0c
 //|   .. attribute:: playing
 //|
 //|     True when any voice is being output. (read-only)
