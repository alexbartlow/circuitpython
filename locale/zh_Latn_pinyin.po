--- conflicted
+++ resolved
@@ -7,11 +7,7 @@
 msgstr ""
 "Project-Id-Version: circuitpython-cn\n"
 "Report-Msgid-Bugs-To: \n"
-<<<<<<< HEAD
-"POT-Creation-Date: 2020-05-05 14:57+1000\n"
-=======
-"POT-Creation-Date: 2020-05-06 17:47+0800\n"
->>>>>>> 62b835ad
+"POT-Creation-Date: 2020-05-12 14:37+1000\n"
 "PO-Revision-Date: 2019-04-13 10:10-0700\n"
 "Last-Translator: hexthat\n"
 "Language-Team: Chinese Hanyu Pinyin\n"
@@ -802,7 +798,8 @@
 msgid "Group full"
 msgstr "Fēnzǔ yǐ mǎn"
 
-#: ports/stm/common-hal/busio/I2C.c ports/stm/common-hal/busio/SPI.c
+#: ports/mimxrt10xx/common-hal/busio/SPI.c ports/stm/common-hal/busio/I2C.c
+#: ports/stm/common-hal/busio/SPI.c
 msgid "Hardware busy, try alternative pins"
 msgstr "Yìngjiàn máng, qǐng chángshì qítā zhēnjiǎo"
 
@@ -1057,7 +1054,7 @@
 msgid "Microphone startup delay must be in range 0.0 to 1.0"
 msgstr "Màikèfēng qǐdòng yánchí bìxū zài 0.0 Dào 1.0 De fànwéi nèi"
 
-#: ports/stm/common-hal/busio/SPI.c
+#: ports/mimxrt10xx/common-hal/busio/SPI.c ports/stm/common-hal/busio/SPI.c
 msgid "Missing MISO or MOSI Pin"
 msgstr "Quēshǎo MISO huò MOSI yǐn jiǎo"
 
@@ -1065,7 +1062,7 @@
 msgid "Must be a %q subclass."
 msgstr "Bìxū shì %q zi lèi."
 
-#: ports/stm/common-hal/busio/SPI.c
+#: ports/mimxrt10xx/common-hal/busio/SPI.c ports/stm/common-hal/busio/SPI.c
 msgid "Must provide MISO or MOSI pin"
 msgstr "Bìxū tígōng MISO huò MOSI yǐn jiǎo"
 
@@ -1096,11 +1093,11 @@
 msgid "No DMA channel found"
 msgstr "Wèi zhǎodào DMA píndào"
 
-#: ports/stm/common-hal/busio/SPI.c
+#: ports/mimxrt10xx/common-hal/busio/SPI.c ports/stm/common-hal/busio/SPI.c
 msgid "No MISO Pin"
 msgstr "Méiyǒu MISO yǐn jiǎo"
 
-#: ports/stm/common-hal/busio/SPI.c
+#: ports/mimxrt10xx/common-hal/busio/SPI.c ports/stm/common-hal/busio/SPI.c
 msgid "No MOSI Pin"
 msgstr "Méiyǒu MOSI yǐn jiǎo"
 
