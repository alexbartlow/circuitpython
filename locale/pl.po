# Adafruit CircuitPython Polish Translation
# Copyright (C) 2019
# This file is distributed under the same license as the CircuitPython package.
# Radomir Dopieralski <circuitpython@sheep.art.pl>, 2019.
#
msgid ""
msgstr ""
"Project-Id-Version: \n"
"Report-Msgid-Bugs-To: \n"
<<<<<<< HEAD
"POT-Creation-Date: 2019-11-23 13:58-0500\n"
=======
"POT-Creation-Date: 2019-11-27 14:54-0500\n"
>>>>>>> 83ecb1b6
"PO-Revision-Date: 2019-03-19 18:37-0700\n"
"Last-Translator: Radomir Dopieralski <circuitpython@sheep.art.pl>\n"
"Language-Team: pl\n"
"Language: pl\n"
"MIME-Version: 1.0\n"
"Content-Type: text/plain; charset=UTF-8\n"
"Content-Transfer-Encoding: 8bit\n"

#: main.c
msgid ""
"\n"
"Code done running. Waiting for reload.\n"
msgstr ""
"\n"
"Kod wykonany. Czekam na przeładowanie.\n"

#: py/obj.c
msgid "  File \"%q\""
msgstr "  Plik \"%q\""

#: py/obj.c
msgid "  File \"%q\", line %d"
msgstr "  Plik \"%q\", linia %d"

#: main.c
msgid " output:\n"
msgstr " wyjście:\n"

#: py/objstr.c
#, c-format
msgid "%%c requires int or char"
msgstr "%%c wymaga int lub char"

#: shared-bindings/microcontroller/Pin.c
msgid "%q in use"
msgstr "%q w użyciu"

#: py/obj.c
msgid "%q index out of range"
msgstr "%q poza zakresem"

#: py/obj.c
msgid "%q indices must be integers, not %s"
msgstr "%q indeks musi być liczbą całkowitą, a nie %s"

#: shared-bindings/_bleio/CharacteristicBuffer.c
#: shared-bindings/displayio/Group.c shared-bindings/displayio/Shape.c
msgid "%q must be >= 1"
msgstr "%q musi być >= 1"

#: shared-bindings/fontio/BuiltinFont.c
msgid "%q should be an int"
msgstr "%q powinno być typu int"

#: py/bc.c py/objnamedtuple.c
msgid "%q() takes %d positional arguments but %d were given"
msgstr "%q() bierze %d argumentów pozycyjnych, lecz podano %d"

#: py/argcheck.c
msgid "'%q' argument required"
msgstr "'%q' wymaga argumentu"

#: py/emitinlinethumb.c py/emitinlinextensa.c
#, c-format
msgid "'%s' expects a label"
msgstr "'%s' oczekuje etykiety"

#: py/emitinlinethumb.c py/emitinlinextensa.c
#, c-format
msgid "'%s' expects a register"
msgstr "'%s' oczekuje rejestru"

#: py/emitinlinethumb.c
#, c-format
msgid "'%s' expects a special register"
msgstr "'%s' oczekuje rejestru specjalnego"

#: py/emitinlinethumb.c
#, c-format
msgid "'%s' expects an FPU register"
msgstr "'%s' oczekuje rejestru FPU"

#: py/emitinlinethumb.c
#, c-format
msgid "'%s' expects an address of the form [a, b]"
msgstr "'%s' oczekuje adresu w postaci [a, b]"

#: py/emitinlinethumb.c py/emitinlinextensa.c
#, c-format
msgid "'%s' expects an integer"
msgstr "'%s' oczekuje liczby całkowitej"

#: py/emitinlinethumb.c
#, c-format
msgid "'%s' expects at most r%d"
msgstr "'%s' oczekuje co najwyżej r%d"

#: py/emitinlinethumb.c
#, c-format
msgid "'%s' expects {r0, r1, ...}"
msgstr "'%s' oczekuje {r0, r1, ...}"

#: py/emitinlinextensa.c
#, c-format
msgid "'%s' integer %d is not within range %d..%d"
msgstr "'%s' liczba %d poza zakresem %d..%d"

#: py/emitinlinethumb.c
#, c-format
msgid "'%s' integer 0x%x does not fit in mask 0x%x"
msgstr "'%s' liczba 0x%x nie pasuje do maski 0x%x"

#: py/obj.c
#, c-format
msgid "'%s' object does not support item assignment"
msgstr "'%s' obiekt nie wspiera przypisania do elementów"

#: py/obj.c
#, c-format
msgid "'%s' object does not support item deletion"
msgstr "'%s' obiekt nie wspiera usuwania elementów"

#: py/runtime.c
msgid "'%s' object has no attribute '%q'"
msgstr "'%s' obiekt nie ma atrybutu '%q'"

#: py/runtime.c
#, c-format
msgid "'%s' object is not an iterator"
msgstr "'%s' obiekt nie jest iteratorem"

#: py/objtype.c py/runtime.c
#, c-format
msgid "'%s' object is not callable"
msgstr "'%s' nie można wywoływać obiektu"

#: py/runtime.c
#, c-format
msgid "'%s' object is not iterable"
msgstr "'%s' nie można iterować po obiekcie"

#: py/obj.c
#, c-format
msgid "'%s' object is not subscriptable"
msgstr "'%s' nie można indeksować obiektu"

#: py/objstr.c
msgid "'=' alignment not allowed in string format specifier"
msgstr "wyrównanie '=' niedozwolone w specyfikacji formatu"

#: shared-module/struct/__init__.c
msgid "'S' and 'O' are not supported format types"
msgstr "typy formatowania 'S' oraz 'O' są niewspierane"

#: py/compile.c
msgid "'align' requires 1 argument"
msgstr "'align' wymaga 1 argumentu"

#: py/compile.c
msgid "'await' outside function"
msgstr "'await' poza funkcją"

#: py/compile.c
msgid "'break' outside loop"
msgstr "'break' poza pętlą"

#: py/compile.c
msgid "'continue' outside loop"
msgstr "'continue' poza pętlą"

#: py/compile.c
msgid "'data' requires at least 2 arguments"
msgstr "'data' wymaga 2 lub więcej argumentów"

#: py/compile.c
msgid "'data' requires integer arguments"
msgstr "'data' wymaga całkowitych argumentów"

#: py/compile.c
msgid "'label' requires 1 argument"
msgstr "'label' wymaga 1 argumentu"

#: py/compile.c
msgid "'return' outside function"
msgstr "'return' poza funkcją"

#: py/compile.c
msgid "'yield' outside function"
msgstr "'yield' poza funkcją"

#: py/compile.c
msgid "*x must be assignment target"
msgstr "*x musi być obiektem przypisania"

#: py/obj.c
msgid ", in %q\n"
msgstr ", w %q\n"

#: py/objcomplex.c
msgid "0.0 to a complex power"
msgstr "0.0 do potęgi zespolonej"

#: py/modbuiltins.c
msgid "3-arg pow() not supported"
msgstr "3-argumentowy pow() jest niewspierany"

#: ports/atmel-samd/common-hal/rotaryio/IncrementalEncoder.c
msgid "A hardware interrupt channel is already in use"
msgstr "Kanał przerwań sprzętowych w użyciu"

#: shared-bindings/_bleio/Address.c
#, c-format
msgid "Address must be %d bytes long"
msgstr "Adres musi mieć %d bajtów"

#: shared-bindings/_bleio/Address.c
msgid "Address type out of range"
msgstr ""

#: ports/nrf/common-hal/busio/I2C.c
msgid "All I2C peripherals are in use"
msgstr "Wszystkie peryferia I2C w użyciu"

#: ports/nrf/common-hal/busio/SPI.c
msgid "All SPI peripherals are in use"
msgstr "Wszystkie peryferia SPI w użyciu"

#: ports/nrf/common-hal/busio/UART.c
msgid "All UART peripherals are in use"
msgstr "Wszystkie peryferia UART w użyciu"

#: ports/atmel-samd/common-hal/audioio/AudioOut.c
msgid "All event channels in use"
msgstr "Wszystkie kanały zdarzeń w użyciu"

#: ports/atmel-samd/audio_dma.c ports/atmel-samd/common-hal/audiobusio/PDMIn.c
msgid "All sync event channels in use"
msgstr "Wszystkie kanały zdarzeń synchronizacji w użyciu"

#: shared-bindings/pulseio/PWMOut.c
msgid "All timers for this pin are in use"
msgstr "Wszystkie timery tej nóżki w użyciu"

#: ports/atmel-samd/common-hal/audioio/AudioOut.c
#: ports/atmel-samd/common-hal/frequencyio/FrequencyIn.c
#: ports/atmel-samd/common-hal/pulseio/PulseOut.c
#: ports/nrf/common-hal/audiopwmio/PWMAudioOut.c
#: ports/nrf/common-hal/pulseio/PulseOut.c shared-bindings/pulseio/PWMOut.c
#: shared-module/_pew/PewPew.c
msgid "All timers in use"
msgstr "Wszystkie timery w użyciu"

#: ports/nrf/common-hal/_bleio/Adapter.c
msgid "Already advertising."
msgstr ""

#: ports/nrf/common-hal/analogio/AnalogOut.c
msgid "AnalogOut functionality not supported"
msgstr "AnalogOut jest niewspierane"

#: shared-bindings/analogio/AnalogOut.c
msgid "AnalogOut is only 16 bits. Value must be less than 65536."
msgstr "AnalogOut ma 16 bitów. Wartość musi być mniejsza od 65536."

#: ports/atmel-samd/common-hal/analogio/AnalogOut.c
msgid "AnalogOut not supported on given pin"
msgstr "AnalogOut niewspierany na tej nóżce"

#: ports/atmel-samd/common-hal/pulseio/PulseOut.c
msgid "Another send is already active"
msgstr "Wysyłanie jest już w toku"

#: shared-bindings/pulseio/PulseOut.c
msgid "Array must contain halfwords (type 'H')"
msgstr "Tablica musi zawierać pół-słowa (typ 'H')"

#: shared-bindings/nvm/ByteArray.c
msgid "Array values should be single bytes."
msgstr "Wartości powinny być bajtami."

#: supervisor/shared/safe_mode.c
msgid "Attempted heap allocation when MicroPython VM not running.\n"
msgstr "Próba alokacji pamięci na stercie gdy VM nie działa.\n"

#: main.c
msgid "Auto-reload is off.\n"
msgstr "Samo-przeładowywanie wyłączone.\n"

#: main.c
msgid ""
"Auto-reload is on. Simply save files over USB to run them or enter REPL to "
"disable.\n"
msgstr ""
"Samo-przeładowywanie włączone. Po prostu zapisz pliki przez USB aby je "
"uruchomić, albo wejdź w konsolę aby wyłączyć.\n"

#: shared-module/displayio/Display.c
msgid "Below minimum frame rate"
msgstr ""

#: ports/atmel-samd/common-hal/audiobusio/I2SOut.c
msgid "Bit clock and word select must share a clock unit"
msgstr "Zegar bitowy i wybór słowa muszą współdzielić jednostkę zegara"

#: shared-bindings/audiobusio/PDMIn.c
msgid "Bit depth must be multiple of 8."
msgstr "Głębia musi być wielokrotnością 8."

#: ports/atmel-samd/common-hal/rotaryio/IncrementalEncoder.c
msgid "Both pins must support hardware interrupts"
msgstr "Obie nóżki muszą wspierać przerwania sprzętowe"

#: shared-bindings/displayio/Display.c
msgid "Brightness must be 0-1.0"
msgstr ""

#: shared-bindings/supervisor/__init__.c
msgid "Brightness must be between 0 and 255"
msgstr "Jasność musi być pomiędzy 0 a 255"

#: shared-bindings/displayio/Display.c
msgid "Brightness not adjustable"
msgstr "Jasność nie jest regulowana"

#: shared-bindings/_bleio/UUID.c
#, c-format
msgid "Buffer + offset too small %d %d %d"
msgstr ""

#: shared-module/usb_hid/Device.c
#, c-format
msgid "Buffer incorrect size. Should be %d bytes."
msgstr "Zła wielkość bufora. Powinno być %d bajtów."

#: shared-bindings/displayio/Display.c
msgid "Buffer is not a bytearray."
msgstr ""

#: shared-bindings/displayio/Display.c
msgid "Buffer is too small"
msgstr ""

#: ports/nrf/common-hal/audiopwmio/PWMAudioOut.c
#, c-format
msgid "Buffer length %d too big. It must be less than %d"
msgstr ""

#: shared-bindings/bitbangio/I2C.c shared-bindings/busio/I2C.c
msgid "Buffer must be at least length 1"
msgstr "Bufor musi mieć długość 1 lub więcej"

#: ports/atmel-samd/common-hal/displayio/ParallelBus.c
#: ports/nrf/common-hal/displayio/ParallelBus.c
#, c-format
msgid "Bus pin %d is already in use"
msgstr "Nóżka magistrali %d jest w użyciu"

#: shared-bindings/_bleio/UUID.c
msgid "Byte buffer must be 16 bytes."
msgstr "Bufor musi mieć 16 bajtów."

#: shared-bindings/nvm/ByteArray.c
msgid "Bytes must be between 0 and 255."
msgstr "Bytes musi być między 0 a 255."

#: py/objtype.c
msgid "Call super().__init__() before accessing native object."
msgstr ""

#: ports/nrf/common-hal/_bleio/Characteristic.c
msgid "Can't set CCCD on local Characteristic"
msgstr ""

#: shared-bindings/displayio/Bitmap.c shared-bindings/pulseio/PulseIn.c
msgid "Cannot delete values"
msgstr "Nie można usunąć"

#: ports/atmel-samd/common-hal/digitalio/DigitalInOut.c
#: ports/nrf/common-hal/digitalio/DigitalInOut.c
msgid "Cannot get pull while in output mode"
msgstr "Nie ma podciągnięcia w trybie wyjścia"

#: ports/nrf/common-hal/microcontroller/Processor.c
msgid "Cannot get temperature"
msgstr "Nie można odczytać temperatury"

#: ports/atmel-samd/common-hal/audioio/AudioOut.c
msgid "Cannot output both channels on the same pin"
msgstr "Nie można mieć obu kanałów na tej samej nóżce"

#: shared-module/bitbangio/SPI.c
msgid "Cannot read without MISO pin."
msgstr "Nie można czytać bez nóżki MISO"

#: shared-bindings/audiobusio/PDMIn.c
msgid "Cannot record to a file"
msgstr "Nie można nagrać do pliku"

#: shared-module/storage/__init__.c
msgid "Cannot remount '/' when USB is active."
msgstr "Nie można przemontować '/' gdy USB działa."

#: ports/atmel-samd/common-hal/microcontroller/__init__.c
msgid "Cannot reset into bootloader because no bootloader is present."
msgstr "Nie można zrestartować -- nie ma bootloadera."

#: shared-bindings/digitalio/DigitalInOut.c
msgid "Cannot set value when direction is input."
msgstr "Nie można ustawić wartości w trybie wejścia"

#: py/objslice.c
msgid "Cannot subclass slice"
msgstr "Nie można dziedziczyć ze slice"

#: shared-module/bitbangio/SPI.c
msgid "Cannot transfer without MOSI and MISO pins."
msgstr "Nie można przesyłać bez nóżek MOSI i MISO."

#: extmod/moductypes.c
msgid "Cannot unambiguously get sizeof scalar"
msgstr "Wielkość skalara jest niejednoznaczna"

#: shared-module/bitbangio/SPI.c
msgid "Cannot write without MOSI pin."
msgstr "Nie można pisać bez nóżki MOSI."

#: shared-bindings/_bleio/CharacteristicBuffer.c
msgid "CharacteristicBuffer writing not provided"
msgstr "Pisanie do CharacteristicBuffer niewspierane"

#: shared-module/bitbangio/SPI.c
msgid "Clock pin init failed."
msgstr "Nie powiodło się ustawienie nóżki zegara"

#: shared-module/bitbangio/I2C.c
msgid "Clock stretch too long"
msgstr "Rozciągnięcie zegara zbyt duże"

#: ports/atmel-samd/common-hal/audiobusio/I2SOut.c
msgid "Clock unit in use"
msgstr "Jednostka zegara w użyciu"

#: shared-bindings/_pew/PewPew.c
msgid "Column entry must be digitalio.DigitalInOut"
msgstr "Kolumny muszą być typu digitalio.DigitalInOut"

#: shared-bindings/displayio/I2CDisplay.c
msgid "Command must be 0-255"
msgstr ""

#: shared-bindings/displayio/FourWire.c shared-bindings/displayio/ParallelBus.c
msgid "Command must be an int between 0 and 255"
msgstr "Komenda musi być int pomiędzy 0 a 255"

#: shared-bindings/_bleio/Connection.c
msgid ""
"Connection has been disconnected and can no longer be used. Create a new "
"connection."
msgstr ""

#: py/persistentcode.c
msgid "Corrupt .mpy file"
msgstr ""

#: py/emitglue.c
msgid "Corrupt raw code"
msgstr ""

#: ports/atmel-samd/common-hal/busio/UART.c
msgid "Could not initialize UART"
msgstr "Ustawienie UART nie powiodło się"

#: shared-module/audiocore/WaveFile.c shared-module/audiomixer/Mixer.c
msgid "Couldn't allocate first buffer"
msgstr "Nie udała się alokacja pierwszego bufora"

#: shared-module/audiocore/WaveFile.c shared-module/audiomixer/Mixer.c
msgid "Couldn't allocate second buffer"
msgstr "Nie udała się alokacja drugiego bufora"

#: supervisor/shared/safe_mode.c
msgid "Crash into the HardFault_Handler.\n"
msgstr "Katastrofa w HardFault_Handler.\n"

#: ports/atmel-samd/common-hal/audioio/AudioOut.c
msgid "DAC already in use"
msgstr "DAC w użyciu"

#: ports/atmel-samd/common-hal/displayio/ParallelBus.c
#: ports/nrf/common-hal/displayio/ParallelBus.c
msgid "Data 0 pin must be byte aligned"
msgstr "Nóżka data 0 musi być wyrównana do bajtu"

#: shared-module/audiocore/WaveFile.c
msgid "Data chunk must follow fmt chunk"
msgstr "Fragment danych musi następować po fragmencie fmt"

#: ports/nrf/common-hal/_bleio/Adapter.c
msgid "Data too large for advertisement packet"
msgstr "Zbyt dużo danych pakietu rozgłoszeniowego"

#: shared-bindings/audiobusio/PDMIn.c
msgid "Destination capacity is smaller than destination_length."
msgstr "Pojemność celu mniejsza od destination_length."

#: ports/nrf/common-hal/audiobusio/I2SOut.c
msgid "Device in use"
msgstr ""

#: shared-bindings/displayio/Display.c
msgid "Display must have a 16 bit colorspace."
msgstr ""

#: shared-bindings/displayio/Display.c
#: shared-bindings/displayio/EPaperDisplay.c
msgid "Display rotation must be in 90 degree increments"
msgstr "Wyświetlacz można obracać co 90 stopni"

#: shared-bindings/digitalio/DigitalInOut.c
msgid "Drive mode not used when direction is input."
msgstr "Tryb sterowania nieużywany w trybie wejścia."

#: ports/atmel-samd/common-hal/frequencyio/FrequencyIn.c
#: ports/atmel-samd/common-hal/ps2io/Ps2.c
#: ports/atmel-samd/common-hal/pulseio/PulseIn.c
msgid "EXTINT channel already in use"
msgstr "Kanał EXTINT w użyciu"

#: extmod/modure.c
msgid "Error in regex"
msgstr "Błąd w regex"

#: shared-bindings/microcontroller/Pin.c
#: shared-bindings/neopixel_write/__init__.c shared-bindings/pulseio/PulseOut.c
#: shared-bindings/terminalio/Terminal.c
msgid "Expected a %q"
msgstr "Oczekiwano %q"

#: shared-bindings/_bleio/CharacteristicBuffer.c
#: shared-bindings/_bleio/Descriptor.c
msgid "Expected a Characteristic"
msgstr "Oczekiwano charakterystyki"

#: shared-bindings/_bleio/Characteristic.c
msgid "Expected a Service"
msgstr ""

#: shared-bindings/_bleio/Characteristic.c shared-bindings/_bleio/Descriptor.c
#: shared-bindings/_bleio/Service.c
msgid "Expected a UUID"
msgstr "Oczekiwano UUID"

#: shared-bindings/_bleio/Adapter.c
msgid "Expected an Address"
msgstr ""

#: shared-module/_pixelbuf/PixelBuf.c
#, c-format
msgid "Expected tuple of length %d, got %d"
msgstr "Oczekiwano krotkę długości %d, otrzymano %d"

#: shared-bindings/ps2io/Ps2.c
msgid "Failed sending command."
msgstr ""

#: ports/nrf/sd_mutex.c
#, fuzzy, c-format
msgid "Failed to acquire mutex, err 0x%04x"
msgstr "Nie udało się uzyskać blokady, błąd 0x$04x"

#: ports/atmel-samd/common-hal/busio/UART.c ports/nrf/common-hal/busio/UART.c
msgid "Failed to allocate RX buffer"
msgstr "Nie udała się alokacja bufora RX"

#: ports/atmel-samd/common-hal/pulseio/PulseIn.c
#: ports/nrf/common-hal/pulseio/PulseIn.c
#, c-format
msgid "Failed to allocate RX buffer of %d bytes"
msgstr "Nie udała się alokacja %d bajtów na bufor RX"

#: ports/nrf/common-hal/_bleio/Adapter.c
msgid "Failed to connect: internal error"
msgstr ""

#: ports/nrf/common-hal/_bleio/Adapter.c
msgid "Failed to connect: timeout"
msgstr ""

#: ports/nrf/sd_mutex.c
#, c-format
msgid "Failed to release mutex, err 0x%04x"
msgstr "Nie udało się zwolnić blokady, błąd 0x%04x"

#: py/moduerrno.c
msgid "File exists"
msgstr "Plik istnieje"

#: ports/nrf/peripherals/nrf/nvm.c
msgid "Flash erase failed"
msgstr "Nie udało się skasować flash"

#: ports/nrf/peripherals/nrf/nvm.c
#, c-format
msgid "Flash erase failed to start, err 0x%04x"
msgstr "Nie udało się rozpocząć kasowania flash, błąd 0x%04x"

#: ports/nrf/peripherals/nrf/nvm.c
msgid "Flash write failed"
msgstr "Zapis do flash nie powiódł się"

#: ports/nrf/peripherals/nrf/nvm.c
#, c-format
msgid "Flash write failed to start, err 0x%04x"
msgstr "Nie udało się rozpocząć zapisu do flash, błąd 0x%04x"

#: ports/atmel-samd/common-hal/frequencyio/FrequencyIn.c
msgid "Frequency captured is above capability. Capture Paused."
msgstr "Uzyskana częstotliwość jest niemożliwa. Spauzowano."

#: shared-bindings/bitbangio/I2C.c shared-bindings/bitbangio/SPI.c
#: shared-bindings/busio/I2C.c shared-bindings/busio/SPI.c
msgid "Function requires lock"
msgstr "Funkcja wymaga blokady"

#: shared-bindings/displayio/Display.c
#: shared-bindings/displayio/EPaperDisplay.c
msgid "Group already used"
msgstr ""

#: shared-module/displayio/Group.c
msgid "Group full"
msgstr "Grupa pełna"

#: extmod/vfs_posix_file.c py/objstringio.c
msgid "I/O operation on closed file"
msgstr "Operacja I/O na zamkniętym pliku"

#: extmod/machine_i2c.c
msgid "I2C operation not supported"
msgstr "Operacja I2C nieobsługiwana"

#: py/persistentcode.c
msgid ""
"Incompatible .mpy file. Please update all .mpy files. See http://adafru.it/"
"mpy-update for more info."
msgstr ""
"Niekompatybilny plik .mpy. Proszę odświeżyć wszystkie pliki .mpy. Więcej "
"informacji na http://adafrui.it/mpy-update."

#: shared-bindings/_pew/PewPew.c
msgid "Incorrect buffer size"
msgstr "Niewłaściwa wielkość bufora"

#: py/moduerrno.c
msgid "Input/output error"
msgstr "Błąd I/O"

#: ports/nrf/common-hal/_bleio/__init__.c
msgid "Insufficient authentication"
msgstr ""

#: ports/nrf/common-hal/_bleio/__init__.c
msgid "Insufficient encryption"
msgstr ""

#: ports/atmel-samd/common-hal/audiobusio/I2SOut.c
#: ports/atmel-samd/common-hal/audiobusio/PDMIn.c
msgid "Invalid %q pin"
msgstr "Zła nóżka %q"

#: shared-module/displayio/OnDiskBitmap.c
msgid "Invalid BMP file"
msgstr "Zły BMP"

#: ports/atmel-samd/common-hal/pulseio/PWMOut.c
#: ports/nrf/common-hal/pulseio/PWMOut.c shared-bindings/pulseio/PWMOut.c
msgid "Invalid PWM frequency"
msgstr "Zła częstotliwość PWM"

#: py/moduerrno.c
msgid "Invalid argument"
msgstr "Zły argument"

#: shared-module/displayio/Bitmap.c
msgid "Invalid bits per value"
msgstr "Zła liczba bitów wartości"

#: ports/nrf/common-hal/busio/UART.c
msgid "Invalid buffer size"
msgstr "Zła wielkość bufora"

#: shared-bindings/_pixelbuf/PixelBuf.c
msgid "Invalid byteorder string"
msgstr ""

#: ports/atmel-samd/common-hal/frequencyio/FrequencyIn.c
msgid "Invalid capture period. Valid range: 1 - 500"
msgstr "Zły okres. Poprawny zakres to: 1 - 500"

#: shared-bindings/audiomixer/Mixer.c
msgid "Invalid channel count"
msgstr "Zła liczba kanałów"

#: shared-bindings/digitalio/DigitalInOut.c
msgid "Invalid direction."
msgstr "Zły tryb"

#: shared-module/audiocore/WaveFile.c
msgid "Invalid file"
msgstr "Zły plik"

#: shared-module/audiocore/WaveFile.c
msgid "Invalid format chunk size"
msgstr "Zła wielkość fragmentu formatu"

#: shared-bindings/bitbangio/SPI.c shared-bindings/busio/SPI.c
msgid "Invalid number of bits"
msgstr "Zła liczba bitów"

#: shared-bindings/bitbangio/SPI.c shared-bindings/busio/SPI.c
msgid "Invalid phase"
msgstr "Zła faza"

#: ports/atmel-samd/common-hal/audioio/AudioOut.c
#: ports/atmel-samd/common-hal/touchio/TouchIn.c
#: shared-bindings/pulseio/PWMOut.c
msgid "Invalid pin"
msgstr "Zła nóżka"

#: ports/atmel-samd/common-hal/audioio/AudioOut.c
msgid "Invalid pin for left channel"
msgstr "Zła nóżka dla lewego kanału"

#: ports/atmel-samd/common-hal/audioio/AudioOut.c
msgid "Invalid pin for right channel"
msgstr "Zła nóżka dla prawego kanału"

#: ports/atmel-samd/common-hal/busio/I2C.c
#: ports/atmel-samd/common-hal/busio/SPI.c
#: ports/atmel-samd/common-hal/busio/UART.c
#: ports/atmel-samd/common-hal/i2cslave/I2CSlave.c
#: ports/nrf/common-hal/busio/I2C.c
msgid "Invalid pins"
msgstr "Złe nóżki"

#: shared-bindings/bitbangio/SPI.c shared-bindings/busio/SPI.c
msgid "Invalid polarity"
msgstr "Zła polaryzacja"

#: shared-bindings/_bleio/Characteristic.c
msgid "Invalid properties"
msgstr ""

#: shared-bindings/microcontroller/__init__.c
msgid "Invalid run mode."
msgstr "Zły tryb uruchomienia"

#: shared-module/_bleio/Attribute.c
msgid "Invalid security_mode"
msgstr ""

#: shared-bindings/audiomixer/Mixer.c
msgid "Invalid voice"
msgstr ""

#: shared-bindings/audiomixer/Mixer.c
msgid "Invalid voice count"
msgstr "Zła liczba głosów"

#: shared-module/audiocore/WaveFile.c
msgid "Invalid wave file"
msgstr "Zły plik wave"

#: py/compile.c
msgid "LHS of keyword arg must be an id"
msgstr "Lewa strona argumentu nazwanego musi być nazwą"

#: shared-module/displayio/Group.c
msgid "Layer already in a group."
msgstr ""

#: shared-module/displayio/Group.c
msgid "Layer must be a Group or TileGrid subclass."
msgstr "Layer musi dziedziczyć z Group albo TileGrid"

#: py/objslice.c
msgid "Length must be an int"
msgstr "Długość musi być całkowita"

#: py/objslice.c
msgid "Length must be non-negative"
msgstr "Długość musi być nieujemna"

#: supervisor/shared/safe_mode.c
msgid ""
"Looks like our core CircuitPython code crashed hard. Whoops!\n"
"Please file an issue at https://github.com/adafruit/circuitpython/issues\n"
" with the contents of your CIRCUITPY drive and this message:\n"
msgstr ""
"Ojej, wygląda na to, że CircuitPython natrafił na poważny problem!\n"
"Prosimy o zgłoszenie błędu pod adresem https://github.com/adafruit/"
"circuitpython/issues\n"
" z zawartością dysku CIRCUITPY oraz tym komunikatem:\n"

#: shared-module/bitbangio/SPI.c
msgid "MISO pin init failed."
msgstr "Nie powiodło się ustawienie nóżki MISO."

#: shared-module/bitbangio/SPI.c
msgid "MOSI pin init failed."
msgstr "Nie powiodło się ustawienie nóżki MOSI"

#: shared-module/displayio/Shape.c
#, c-format
msgid "Maximum x value when mirrored is %d"
msgstr "Największa wartość x przy odwróceniu to %d"

#: supervisor/shared/safe_mode.c
msgid "MicroPython NLR jump failed. Likely memory corruption.\n"
msgstr ""
"Skok NLR MicroPythona nie powiódł się. Prawdopodobne skażenie pamięci.\n"

#: supervisor/shared/safe_mode.c
msgid "MicroPython fatal error.\n"
msgstr "Krytyczny błąd MicroPythona.\n"

#: shared-bindings/audiobusio/PDMIn.c
msgid "Microphone startup delay must be in range 0.0 to 1.0"
msgstr "Opóźnienie włączenia mikrofonu musi być w zakresie od 0.0 do 1.0"

#: shared-bindings/displayio/Group.c
msgid "Must be a %q subclass."
msgstr ""

#: shared-bindings/_pixelbuf/PixelBuf.c
msgid "Negative step not supported"
msgstr ""

#: ports/nrf/common-hal/_bleio/Characteristic.c
msgid "No CCCD for this Characteristic"
msgstr ""

#: ports/atmel-samd/common-hal/analogio/AnalogOut.c
msgid "No DAC on chip"
msgstr "Brak DAC"

#: ports/atmel-samd/common-hal/audiobusio/I2SOut.c
#: ports/atmel-samd/common-hal/audioio/AudioOut.c
msgid "No DMA channel found"
msgstr "Nie znaleziono kanału DMA"

#: ports/atmel-samd/common-hal/busio/UART.c ports/nrf/common-hal/busio/UART.c
msgid "No RX pin"
msgstr "Brak nóżki RX"

#: ports/atmel-samd/common-hal/busio/UART.c ports/nrf/common-hal/busio/UART.c
msgid "No TX pin"
msgstr "Brak nóżki TX"

#: ports/atmel-samd/common-hal/frequencyio/FrequencyIn.c
msgid "No available clocks"
msgstr "Brak wolnych zegarów"

#: shared-bindings/board/__init__.c
msgid "No default %q bus"
msgstr "Nie ma domyślnej magistrali %q"

#: ports/atmel-samd/common-hal/touchio/TouchIn.c
msgid "No free GCLKs"
msgstr "Brak wolnych GLCK"

#: shared-bindings/os/__init__.c
msgid "No hardware random available"
msgstr "Brak generatora liczb losowych"

#: ports/atmel-samd/common-hal/ps2io/Ps2.c
msgid "No hardware support on clk pin"
msgstr ""

#: ports/atmel-samd/common-hal/frequencyio/FrequencyIn.c
#: ports/atmel-samd/common-hal/pulseio/PulseIn.c
msgid "No hardware support on pin"
msgstr "Brak sprzętowej obsługi na nóżce"

#: shared-module/touchio/TouchIn.c
msgid "No pulldown on pin; 1Mohm recommended"
msgstr ""

#: py/moduerrno.c
msgid "No space left on device"
msgstr "Brak miejsca"

#: py/moduerrno.c
msgid "No such file/directory"
msgstr "Brak pliku/katalogu"

#: ports/nrf/common-hal/_bleio/__init__.c
#: shared-bindings/_bleio/CharacteristicBuffer.c
msgid "Not connected"
msgstr "Nie podłączono"

#: shared-bindings/audiobusio/I2SOut.c shared-bindings/audioio/AudioOut.c
#: shared-bindings/audiopwmio/PWMAudioOut.c
msgid "Not playing"
msgstr "Nic nie jest odtwarzane"

#: shared-bindings/util.c
msgid ""
"Object has been deinitialized and can no longer be used. Create a new object."
msgstr "Obiekt został zwolniony i nie można go już używać. Utwórz nowy obiekt."

#: ports/nrf/common-hal/busio/UART.c
msgid "Odd parity is not supported"
msgstr "Nieparzysta parzystość nie jest wspierana"

#: ports/atmel-samd/common-hal/audiobusio/PDMIn.c
msgid "Only 8 or 16 bit mono with "
msgstr "Tylko 8 lub 16 bitów mono z "

#: shared-module/displayio/OnDiskBitmap.c
#, c-format
msgid ""
"Only Windows format, uncompressed BMP supported: given header size is %d"
msgstr "Wspierane są tylko nieskompresowane pliki BMP: wielkość nagłówka %d"

#: shared-module/displayio/OnDiskBitmap.c
#, c-format
msgid ""
"Only monochrome, indexed 4bpp or 8bpp, and 16bpp or greater BMPs supported: "
"%d bpp given"
msgstr ""

#: shared-bindings/audiobusio/PDMIn.c
msgid "Oversample must be multiple of 8."
msgstr "Nadpróbkowanie musi być wielokrotnością 8."

#: shared-bindings/pulseio/PWMOut.c
msgid ""
"PWM duty_cycle must be between 0 and 65535 inclusive (16 bit resolution)"
msgstr "duty_cycle musi być pomiędzy 0 a 65535 włącznie (rozdzielczość 16 bit)"

#: shared-bindings/pulseio/PWMOut.c
msgid ""
"PWM frequency not writable when variable_frequency is False on construction."
msgstr "Nie można zmienić częstotliwości PWM gdy variable_frequency=False."

#: py/moduerrno.c
msgid "Permission denied"
msgstr "Odmowa dostępu"

#: ports/atmel-samd/common-hal/analogio/AnalogIn.c
#: ports/nrf/common-hal/analogio/AnalogIn.c
msgid "Pin does not have ADC capabilities"
msgstr "Nóżka nie obsługuje ADC"

#: shared-bindings/_pixelbuf/PixelBuf.c
msgid "Pixel beyond bounds of buffer"
msgstr "Piksel poza granicami bufora"

#: py/builtinhelp.c
msgid "Plus any modules on the filesystem\n"
msgstr "Oraz moduły w systemie plików\n"

#: shared-bindings/ps2io/Ps2.c
msgid "Pop from an empty Ps2 buffer"
msgstr ""

#: shared-bindings/_bleio/Adapter.c
msgid "Prefix buffer must be on the heap"
msgstr ""

#: main.c
msgid "Press any key to enter the REPL. Use CTRL-D to reload."
msgstr "Dowolny klawisz aby uruchomić konsolę. CTRL-D aby przeładować."

#: shared-bindings/digitalio/DigitalInOut.c
msgid "Pull not used when direction is output."
msgstr "Podciągnięcie nieużywane w trybie wyjścia."

#: ports/nrf/common-hal/rtc/RTC.c
msgid "RTC calibration is not supported on this board"
msgstr "Brak obsługi kalibracji RTC"

#: shared-bindings/time/__init__.c
msgid "RTC is not supported on this board"
msgstr "Brak obsługi RTC"

#: shared-bindings/_pixelbuf/PixelBuf.c
msgid "Range out of bounds"
msgstr "Zakres poza granicami"

#: shared-bindings/pulseio/PulseIn.c
msgid "Read-only"
msgstr "Tylko do odczytu"

#: extmod/vfs_fat.c py/moduerrno.c
msgid "Read-only filesystem"
msgstr "System plików tylko do odczytu"

#: shared-module/displayio/Bitmap.c
msgid "Read-only object"
msgstr "Obiekt tylko do odczytu"

#: shared-bindings/displayio/EPaperDisplay.c
msgid "Refresh too soon"
msgstr ""

#: ports/atmel-samd/common-hal/audioio/AudioOut.c
msgid "Right channel unsupported"
msgstr "Prawy kanał jest niewspierany"

#: shared-bindings/_pew/PewPew.c
msgid "Row entry must be digitalio.DigitalInOut"
msgstr "Rzędy muszą być digitalio.DigitalInOut"

#: main.c
msgid "Running in safe mode! Auto-reload is off.\n"
msgstr "Uruchomiony tryb bezpieczeństwa! Samo-przeładowanie wyłączone.\n"

#: main.c
msgid "Running in safe mode! Not running saved code.\n"
msgstr "Uruchomiony tryb bezpieczeństwa! Zapisany kod nie jest uruchamiany.\n"

#: ports/atmel-samd/common-hal/busio/I2C.c ports/nrf/common-hal/busio/I2C.c
msgid "SDA or SCL needs a pull up"
msgstr "SDA lub SCL wymagają podciągnięcia"

#: shared-bindings/audiomixer/Mixer.c
msgid "Sample rate must be positive"
msgstr "Częstotliwość próbkowania musi być dodatnia"

#: ports/atmel-samd/common-hal/audioio/AudioOut.c
#: ports/nrf/common-hal/audiopwmio/PWMAudioOut.c
#, c-format
msgid "Sample rate too high. It must be less than %d"
msgstr "Zbyt wysoka częstotliwość próbkowania. Musi być mniejsza niż %d"

#: ports/nrf/common-hal/_bleio/Adapter.c
msgid "Scan already in progess. Stop with stop_scan."
msgstr ""

#: ports/atmel-samd/common-hal/audiobusio/I2SOut.c
#: ports/atmel-samd/common-hal/audiobusio/PDMIn.c
msgid "Serializer in use"
msgstr "Serializator w użyciu"

#: shared-bindings/nvm/ByteArray.c
msgid "Slice and value different lengths."
msgstr "Fragment i wartość są różnych długości."

#: shared-bindings/displayio/Bitmap.c shared-bindings/displayio/Group.c
#: shared-bindings/displayio/TileGrid.c shared-bindings/pulseio/PulseIn.c
msgid "Slices not supported"
msgstr "Fragmenty nieobsługiwane"

#: extmod/modure.c
msgid "Splitting with sub-captures"
msgstr "Podział z podgrupami"

#: shared-bindings/supervisor/__init__.c
msgid "Stack size must be at least 256"
msgstr "Stos musi mieć co najmniej 256 bajtów"

#: shared-bindings/multiterminal/__init__.c
msgid "Stream missing readinto() or write() method."
msgstr "Strumień nie ma metod readinto() lub write()."

#: supervisor/shared/safe_mode.c
msgid ""
"The CircuitPython heap was corrupted because the stack was too small.\n"
"Please increase stack size limits and press reset (after ejecting "
"CIRCUITPY).\n"
"If you didn't change the stack, then file an issue here with the contents of "
"your CIRCUITPY drive:\n"
msgstr ""
"Sterta CircuitPythona jest skażona z powodu zbyt małego stosu.\n"
"Proszę zwiększyć limity wielkości stosu i nazisnąć reset (po odmontowaniu "
"CIRCUITPY).\n"
"Jeśli wielkość stosu nie była zmieniana, proszę zgłosić błąd zawierający "
"zawartość CIRCUITPY tutaj:\n"

#: supervisor/shared/safe_mode.c
msgid ""
"The `microcontroller` module was used to boot into safe mode. Press reset to "
"exit safe mode.\n"
msgstr ""

#: supervisor/shared/safe_mode.c
msgid ""
"The microcontroller's power dipped. Please make sure your power supply "
"provides\n"
"enough power for the whole circuit and press reset (after ejecting "
"CIRCUITPY).\n"
msgstr ""
"Zasilanie mikrokontrolera gwałtownie spadło. Proszę upewnić się,\n"
"że zasilanie jest wystarczające dla całego obwodu in nacisnąć reset (po "
"odmontowaniu CIRCUITPY).\n"

#: supervisor/shared/safe_mode.c
msgid ""
"The reset button was pressed while booting CircuitPython. Press again to "
"exit safe mode.\n"
msgstr ""
"Przycisk reset został wciśnięty podczas startu CircuitPythona. Wciśnij go "
"ponownie aby wyjść z trybu bezpieczeństwa.\n"

#: shared-module/audiomixer/MixerVoice.c
msgid "The sample's bits_per_sample does not match the mixer's"
msgstr "Wartość bits_per_sample nie pasuje do miksera"

#: shared-module/audiomixer/MixerVoice.c
msgid "The sample's channel count does not match the mixer's"
msgstr "Liczba kanałów nie pasuje do miksera "

#: shared-module/audiomixer/MixerVoice.c
msgid "The sample's sample rate does not match the mixer's"
msgstr "Sample rate nie pasuje do miksera"

#: shared-module/audiomixer/MixerVoice.c
msgid "The sample's signedness does not match the mixer's"
msgstr "Znak nie pasuje do miksera"

#: shared-bindings/displayio/TileGrid.c
msgid "Tile height must exactly divide bitmap height"
msgstr "Wysokość bitmapy musi być wielokrotnością wysokości kafelka"

#: shared-bindings/displayio/TileGrid.c shared-module/displayio/TileGrid.c
msgid "Tile index out of bounds"
msgstr ""

#: shared-bindings/displayio/TileGrid.c
msgid "Tile value out of bounds"
msgstr ""

#: shared-bindings/displayio/TileGrid.c
msgid "Tile width must exactly divide bitmap width"
msgstr "Szerokość bitmapy musi być wielokrotnością szerokości kafelka"

#: supervisor/shared/safe_mode.c
msgid "To exit, please reset the board without "
msgstr "By wyjść, proszę zresetować płytkę bez "

#: ports/atmel-samd/common-hal/audiobusio/I2SOut.c
msgid "Too many channels in sample."
msgstr "Zbyt wiele kanałów."

#: shared-bindings/displayio/FourWire.c shared-bindings/displayio/I2CDisplay.c
#: shared-bindings/displayio/ParallelBus.c
msgid "Too many display busses"
msgstr "Zbyt wiele magistrali"

#: shared-bindings/displayio/Display.c
#: shared-bindings/displayio/EPaperDisplay.c
msgid "Too many displays"
msgstr "Zbyt wiele wyświetlaczy"

#: py/obj.c
msgid "Traceback (most recent call last):\n"
msgstr "Ślad wyjątku (najnowsze wywołanie na końcu):\n"

#: shared-bindings/time/__init__.c
msgid "Tuple or struct_time argument required"
msgstr "Wymagana krotka lub struct_time"

#: shared-module/usb_hid/Device.c
msgid "USB Busy"
msgstr "USB Zajęte"

#: shared-module/usb_hid/Device.c
msgid "USB Error"
msgstr "Błąd USB"

#: shared-bindings/_bleio/UUID.c
msgid "UUID integer value must be 0-0xffff"
msgstr ""

#: shared-bindings/_bleio/UUID.c
msgid "UUID string not 'xxxxxxxx-xxxx-xxxx-xxxx-xxxxxxxxxxxx'"
msgstr "UUID inny, niż `xxxxxxxx-xxxx-xxxx-xxxx-xxxxxxxxxxxx'"

#: shared-bindings/_bleio/UUID.c
msgid "UUID value is not str, int or byte buffer"
msgstr "UUID nie jest typu str, int lub bytes"

#: ports/atmel-samd/common-hal/audiobusio/I2SOut.c
#: ports/atmel-samd/common-hal/audioio/AudioOut.c
msgid "Unable to allocate buffers for signed conversion"
msgstr "Nie udała się alokacja buforów do konwersji ze znakiem"

#: shared-module/displayio/I2CDisplay.c
#, c-format
msgid "Unable to find I2C Display at %x"
msgstr ""

#: ports/atmel-samd/common-hal/audiobusio/I2SOut.c
#: ports/atmel-samd/common-hal/audiobusio/PDMIn.c
msgid "Unable to find free GCLK"
msgstr "Brak wolnego GCLK"

#: py/parse.c
msgid "Unable to init parser"
msgstr "Błąd ustawienia parsera"

#: shared-module/displayio/OnDiskBitmap.c
msgid "Unable to read color palette data"
msgstr "Nie można odczytać danych palety"

#: shared-bindings/nvm/ByteArray.c
msgid "Unable to write to nvm."
msgstr "Błąd zapisu do NVM."

#: ports/nrf/common-hal/_bleio/UUID.c
msgid "Unexpected nrfx uuid type"
msgstr "Nieoczekiwany typ nrfx uuid."

#: ports/nrf/common-hal/_bleio/__init__.c
#, c-format
msgid "Unknown gatt error: 0x%04x"
msgstr ""

#: ports/nrf/common-hal/_bleio/__init__.c
#, c-format
msgid "Unknown security error: 0x%04x"
msgstr ""

#: ports/nrf/common-hal/_bleio/__init__.c
#, c-format
msgid "Unknown soft device error: %04x"
msgstr ""

#: shared-bindings/_pixelbuf/PixelBuf.c
#, c-format
msgid "Unmatched number of items on RHS (expected %d, got %d)."
msgstr "Zła liczba obiektów po prawej stronie (oczekiwano %d, jest %d)."

#: ports/nrf/common-hal/_bleio/__init__.c
msgid ""
"Unspecified issue. Can be that the pairing prompt on the other device was "
"declined or ignored."
msgstr ""

#: ports/atmel-samd/common-hal/busio/I2C.c
msgid "Unsupported baudrate"
msgstr "Zła szybkość transmisji"

#: shared-module/displayio/display_core.c
msgid "Unsupported display bus type"
msgstr "Zły typ magistrali wyświetlaczy"

#: shared-module/audiocore/WaveFile.c
msgid "Unsupported format"
msgstr "Zły format"

#: py/moduerrno.c
msgid "Unsupported operation"
msgstr "Zła operacja"

#: shared-bindings/digitalio/DigitalInOut.c
msgid "Unsupported pull value."
msgstr "Zła wartość podciągnięcia."

#: ports/nrf/common-hal/_bleio/Characteristic.c
#: ports/nrf/common-hal/_bleio/Descriptor.c
msgid "Value length != required fixed length"
msgstr ""

#: ports/nrf/common-hal/_bleio/Characteristic.c
#: ports/nrf/common-hal/_bleio/Descriptor.c
msgid "Value length > max_length"
msgstr ""

#: py/emitnative.c
msgid "Viper functions don't currently support more than 4 arguments"
msgstr "Funkcje Viper nie obsługują obecnie więcej niż 4 argumentów"

#: main.c
msgid "WARNING: Your code filename has two extensions\n"
msgstr "UWAGA: Nazwa pliku ma dwa rozszerzenia\n"

#: py/builtinhelp.c
#, c-format
msgid ""
"Welcome to Adafruit CircuitPython %s!\n"
"\n"
"Please visit learn.adafruit.com/category/circuitpython for project guides.\n"
"\n"
"To list built-in modules please do `help(\"modules\")`.\n"
msgstr ""
"Witamy w CircuitPythonie Adafruita %s!\n"
"Podręczniki dostępne na learn.adafruit.com/category/circuitpyhon.\n"
"Aby zobaczyć wbudowane moduły, wpisz `help(\"modules\")`.\n"

#: supervisor/shared/safe_mode.c
msgid ""
"You are running in safe mode which means something unanticipated happened.\n"
msgstr ""
"Uruchomiono w trybie bezpieczeństwa, gdyż nastąpiło coś nieoczekiwanego.\n"

#: supervisor/shared/safe_mode.c
msgid "You requested starting safe mode by "
msgstr "Zażądano trybu bezpieczeństwa przez "

#: py/objtype.c
msgid "__init__() should return None"
msgstr "__init__() powinien zwracać None"

#: py/objtype.c
#, c-format
msgid "__init__() should return None, not '%s'"
msgstr "__init__() powinien zwracać None, nie '%s'"

#: py/objobject.c
msgid "__new__ arg must be a user-type"
msgstr "Argument __new__ musi być typu użytkownika"

#: extmod/modubinascii.c extmod/moduhashlib.c
msgid "a bytes-like object is required"
msgstr "wymagany obiekt typu bytes"

#: lib/embed/abort_.c
msgid "abort() called"
msgstr "Wywołano abort()"

#: extmod/machine_mem.c
#, c-format
msgid "address %08x is not aligned to %d bytes"
msgstr "adres %08x nie jest wyrównany do %d bajtów"

#: shared-bindings/i2cslave/I2CSlave.c
msgid "address out of bounds"
msgstr "adres poza zakresem"

#: shared-bindings/i2cslave/I2CSlave.c
msgid "addresses is empty"
msgstr "adres jest pusty"

#: py/modbuiltins.c
msgid "arg is an empty sequence"
msgstr "arg jest puste"

#: py/runtime.c
msgid "argument has wrong type"
msgstr "argument ma zły typ"

#: py/argcheck.c shared-bindings/_stage/__init__.c
#: shared-bindings/digitalio/DigitalInOut.c shared-bindings/gamepad/GamePad.c
msgid "argument num/types mismatch"
msgstr "zła liczba lub typ argumentów"

#: py/runtime.c
msgid "argument should be a '%q' not a '%q'"
msgstr "argument powinien być '%q' a nie '%q'"

#: py/objarray.c shared-bindings/nvm/ByteArray.c
msgid "array/bytes required on right side"
msgstr "tablica/bytes wymagane po prawej stronie"

#: py/objstr.c
msgid "attributes not supported yet"
msgstr "atrybuty nie są jeszcze obsługiwane"

#: py/builtinevex.c
msgid "bad compile mode"
msgstr "zły tryb kompilacji"

#: py/objstr.c
msgid "bad conversion specifier"
msgstr "zły specyfikator konwersji"

#: py/objstr.c
msgid "bad format string"
msgstr "zła specyfikacja formatu"

#: py/binary.c
msgid "bad typecode"
msgstr "zły typecode"

#: py/emitnative.c
msgid "binary op %q not implemented"
msgstr "brak dwu-argumentowego operatora %q"

#: shared-bindings/busio/UART.c
msgid "bits must be 7, 8 or 9"
msgstr "bits musi być 7, 8 lub 9"

#: extmod/machine_spi.c
msgid "bits must be 8"
msgstr "bits musi być 8"

#: shared-bindings/audiomixer/Mixer.c
msgid "bits_per_sample must be 8 or 16"
msgstr "bits_per_sample musi być 8 lub 16"

#: py/emitinlinethumb.c
msgid "branch not in range"
msgstr "skok poza zakres"

#: shared-bindings/_pixelbuf/PixelBuf.c
#, c-format
msgid "buf is too small. need %d bytes"
msgstr "buf zbyt mały. Wymagane %d bajtów"

#: shared-bindings/audiocore/RawSample.c
msgid "buffer must be a bytes-like object"
msgstr "bufor mysi być typu bytes"

#: shared-module/struct/__init__.c
msgid "buffer size must match format"
msgstr "wielkość bufora musi pasować do formatu"

#: shared-bindings/bitbangio/SPI.c shared-bindings/busio/SPI.c
msgid "buffer slices must be of equal length"
msgstr "fragmenty bufora muszą mieć tę samą długość"

#: py/modstruct.c shared-bindings/struct/__init__.c
#: shared-module/struct/__init__.c
msgid "buffer too small"
msgstr "zbyt mały bufor"

#: extmod/machine_spi.c
msgid "buffers must be the same length"
msgstr "bufory muszą mieć tę samą długość"

#: shared-bindings/_pew/PewPew.c
msgid "buttons must be digitalio.DigitalInOut"
msgstr "buttons musi być digitalio.DigitalInOut"

#: py/vm.c
msgid "byte code not implemented"
msgstr "bajtkod niezaimplemntowany"

#: shared-bindings/_pixelbuf/PixelBuf.c
msgid "byteorder is not a string"
msgstr ""

#: ports/atmel-samd/common-hal/busio/UART.c
msgid "bytes > 8 bits not supported"
msgstr "bajty większe od 8 bitów są niewspierane"

#: py/objstr.c
msgid "bytes value out of range"
msgstr "wartość bytes poza zakresem"

#: ports/atmel-samd/bindings/samd/Clock.c
msgid "calibration is out of range"
msgstr "kalibracja poza zakresem"

#: ports/atmel-samd/bindings/samd/Clock.c
msgid "calibration is read only"
msgstr "kalibracja tylko do odczytu"

#: ports/atmel-samd/common-hal/rtc/RTC.c
msgid "calibration value out of range +/-127"
msgstr "wartość kalibracji poza zakresem +/-127"

#: py/emitinlinethumb.c
msgid "can only have up to 4 parameters to Thumb assembly"
msgstr "asembler Thumb może przyjąć do 4 parameterów"

#: py/emitinlinextensa.c
msgid "can only have up to 4 parameters to Xtensa assembly"
msgstr "asembler Xtensa może przyjąć do 4 parameterów"

#: py/persistentcode.c
msgid "can only save bytecode"
msgstr "można zapisać tylko bytecode"

#: py/objtype.c
msgid "can't add special method to already-subclassed class"
msgstr "nie można dodać specjalnej metody do podklasy"

#: py/compile.c
msgid "can't assign to expression"
msgstr "przypisanie do wyrażenia"

#: py/obj.c
#, c-format
msgid "can't convert %s to complex"
msgstr "nie można skonwertować %s do complex"

#: py/obj.c
#, c-format
msgid "can't convert %s to float"
msgstr "nie można skonwertować %s do float"

#: py/obj.c
#, c-format
msgid "can't convert %s to int"
msgstr "nie można skonwertować %s do int"

#: py/objstr.c
msgid "can't convert '%q' object to %q implicitly"
msgstr "nie można automatycznie skonwertować '%q' do '%q'"

#: py/objint.c
msgid "can't convert NaN to int"
msgstr "nie można skonwertować NaN do int"

#: shared-bindings/i2cslave/I2CSlave.c
msgid "can't convert address to int"
msgstr "nie można skonwertować adresu do int"

#: py/objint.c
msgid "can't convert inf to int"
msgstr "nie można skonwertować inf do int"

#: py/obj.c
msgid "can't convert to complex"
msgstr "nie można skonwertować do complex"

#: py/obj.c
msgid "can't convert to float"
msgstr "nie można skonwertować do float"

#: py/obj.c
msgid "can't convert to int"
msgstr "nie można skonwertować do int"

#: py/objstr.c
msgid "can't convert to str implicitly"
msgstr "nie można automatycznie skonwertować do str"

#: py/compile.c
msgid "can't declare nonlocal in outer code"
msgstr "deklaracja nonlocal na poziomie modułu"

#: py/compile.c
msgid "can't delete expression"
msgstr "nie można usunąć wyrażenia"

#: py/emitnative.c
msgid "can't do binary op between '%q' and '%q'"
msgstr "nie można użyć operatora pomiędzy '%q' a '%q'"

#: py/objcomplex.c
msgid "can't do truncated division of a complex number"
msgstr "nie można wykonać dzielenia całkowitego na liczbie zespolonej"

#: py/compile.c
msgid "can't have multiple **x"
msgstr "nie można mieć wielu **x"

#: py/compile.c
msgid "can't have multiple *x"
msgstr "nie można mieć wielu *x"

#: py/emitnative.c
msgid "can't implicitly convert '%q' to 'bool'"
msgstr "nie można automatyczne skonwertować '%q' do 'bool'"

#: py/emitnative.c
msgid "can't load from '%q'"
msgstr "nie można ładować z '%q'"

#: py/emitnative.c
msgid "can't load with '%q' index"
msgstr "nie można ładować z indeksem '%q'"

#: py/objgenerator.c
msgid "can't pend throw to just-started generator"
msgstr "nie można skoczyć do świeżo stworzonego generatora"

#: py/objgenerator.c
msgid "can't send non-None value to a just-started generator"
msgstr "świeżo stworzony generator może tylko przyjąć None"

#: py/objnamedtuple.c
msgid "can't set attribute"
msgstr "nie można ustawić atrybutu"

#: py/emitnative.c
msgid "can't store '%q'"
msgstr "nie można zapisać '%q'"

#: py/emitnative.c
msgid "can't store to '%q'"
msgstr "nie można zpisać do '%q'"

#: py/emitnative.c
msgid "can't store with '%q' index"
msgstr "nie można zapisać z indeksem '%q'"

#: py/objstr.c
msgid ""
"can't switch from automatic field numbering to manual field specification"
msgstr "nie można zmienić z automatycznego numerowania pól do ręcznego"

#: py/objstr.c
msgid ""
"can't switch from manual field specification to automatic field numbering"
msgstr "nie można zmienić z ręcznego numerowaniu pól do automatycznego"

#: py/objtype.c
msgid "cannot create '%q' instances"
msgstr "nie można tworzyć instancji '%q'"

#: py/objtype.c
msgid "cannot create instance"
msgstr "nie można stworzyć instancji"

#: py/runtime.c
msgid "cannot import name %q"
msgstr "nie można zaimportować nazwy %q"

#: py/builtinimport.c
msgid "cannot perform relative import"
msgstr "nie można wykonać relatywnego importu"

#: py/emitnative.c
msgid "casting"
msgstr "rzutowanie"

#: shared-bindings/_stage/Text.c
msgid "chars buffer too small"
msgstr "bufor chars zbyt mały"

#: py/modbuiltins.c
msgid "chr() arg not in range(0x110000)"
msgstr "argument chr() poza zakresem range(0x110000)"

#: py/modbuiltins.c
msgid "chr() arg not in range(256)"
msgstr "argument chr() poza zakresem range(256)"

#: shared-bindings/displayio/Palette.c
msgid "color buffer must be 3 bytes (RGB) or 4 bytes (RGB + pad byte)"
msgstr "bufor kolorów musi nieć 3 bajty (RGB) lub 4 bajty (RGB + wypełnienie)"

#: shared-bindings/displayio/Palette.c
msgid "color buffer must be a buffer or int"
msgstr "bufor kolorów musi być typu buffer lub int"

#: shared-bindings/displayio/Palette.c
msgid "color buffer must be a bytearray or array of type 'b' or 'B'"
msgstr "bufor kolorów musi być bytearray lub tablicą typu 'b' lub 'B'"

#: shared-bindings/displayio/Palette.c
msgid "color must be between 0x000000 and 0xffffff"
msgstr "kolor musi być pomiędzy 0x000000 a 0xffffff"

#: shared-bindings/displayio/ColorConverter.c
msgid "color should be an int"
msgstr "kolor powinien być liczbą całkowitą"

#: py/objcomplex.c
msgid "complex division by zero"
msgstr "zespolone dzielenie przez zero"

#: py/objfloat.c py/parsenum.c
msgid "complex values not supported"
msgstr "wartości zespolone nieobsługiwane"

#: extmod/moduzlib.c
msgid "compression header"
msgstr "nagłówek kompresji"

#: py/parse.c
msgid "constant must be an integer"
msgstr "stała musi być liczbą całkowitą"

#: py/emitnative.c
msgid "conversion to object"
msgstr "konwersja do obiektu"

#: py/parsenum.c
msgid "decimal numbers not supported"
msgstr "liczby dziesiętne nieobsługiwane"

#: py/compile.c
msgid "default 'except' must be last"
msgstr "domyślny 'except' musi być ostatni"

#: shared-bindings/audiobusio/PDMIn.c
msgid ""
"destination buffer must be a bytearray or array of type 'B' for bit_depth = 8"
msgstr ""
"bufor docelowy musi być bytearray lub tablicą typu 'B' dla bit_depth = 8"

#: shared-bindings/audiobusio/PDMIn.c
msgid "destination buffer must be an array of type 'H' for bit_depth = 16"
msgstr "bufor docelowy musi być tablicą typu 'H' dla bit_depth = 16"

#: shared-bindings/audiobusio/PDMIn.c
msgid "destination_length must be an int >= 0"
msgstr "destination_length musi być nieujemną liczbą całkowitą"

#: py/objdict.c
msgid "dict update sequence has wrong length"
msgstr "sekwencja ma złą długość"

#: py/modmath.c py/objfloat.c py/objint_longlong.c py/objint_mpz.c py/runtime.c
#: shared-bindings/math/__init__.c
msgid "division by zero"
msgstr "dzielenie przez zero"

#: py/objdeque.c
msgid "empty"
msgstr "puste"

#: extmod/moduheapq.c extmod/modutimeq.c
msgid "empty heap"
msgstr "pusta sterta"

#: py/objstr.c
msgid "empty separator"
msgstr "pusty separator"

#: shared-bindings/random/__init__.c
msgid "empty sequence"
msgstr "pusta sekwencja"

#: py/objstr.c
msgid "end of format while looking for conversion specifier"
msgstr "koniec formatu przy szukaniu specyfikacji konwersji"

#: shared-bindings/displayio/Shape.c
msgid "end_x should be an int"
msgstr "end_x powinien być całkowity"

#: ports/nrf/common-hal/busio/UART.c
#, c-format
msgid "error = 0x%08lX"
msgstr "błąd = 0x%08lX"

#: py/runtime.c
msgid "exceptions must derive from BaseException"
msgstr "wyjątki muszą dziedziczyć po BaseException"

#: py/objstr.c
msgid "expected ':' after format specifier"
msgstr "oczekiwano ':' po specyfikacji formatu"

#: py/obj.c
msgid "expected tuple/list"
msgstr "oczekiwano krotki/listy"

#: py/modthread.c
msgid "expecting a dict for keyword args"
msgstr "oczekiwano dict dla argumentów nazwanych"

#: py/compile.c
msgid "expecting an assembler instruction"
msgstr "oczekiwano instrukcji asemblera"

#: py/compile.c
msgid "expecting just a value for set"
msgstr "oczekiwano tylko wartości dla zbioru"

#: py/compile.c
msgid "expecting key:value for dict"
msgstr "oczekiwano klucz:wartość dla słownika"

#: py/argcheck.c
msgid "extra keyword arguments given"
msgstr "nadmiarowe argumenty nazwane"

#: py/argcheck.c
msgid "extra positional arguments given"
msgstr "nadmiarowe argumenty pozycyjne"

#: shared-bindings/audiocore/WaveFile.c
#: shared-bindings/displayio/OnDiskBitmap.c
msgid "file must be a file opened in byte mode"
msgstr "file musi być otwarte w trybie bajtowym"

#: shared-bindings/storage/__init__.c
msgid "filesystem must provide mount method"
msgstr "system plików musi mieć metodę mount"

#: py/objtype.c
msgid "first argument to super() must be type"
msgstr "pierwszy argument super() musi być typem"

#: extmod/machine_spi.c
msgid "firstbit must be MSB"
msgstr "firstbit musi być MSB"

#: py/objint.c
msgid "float too big"
msgstr "float zbyt wielki"

#: shared-bindings/_stage/Text.c
msgid "font must be 2048 bytes long"
msgstr "font musi mieć 2048 bajtów długości"

#: py/objstr.c
msgid "format requires a dict"
msgstr "format wymaga słownika"

#: py/objdeque.c
msgid "full"
msgstr "pełny"

#: py/argcheck.c
msgid "function does not take keyword arguments"
msgstr "funkcja nie bierze argumentów nazwanych"

#: py/argcheck.c
#, c-format
msgid "function expected at most %d arguments, got %d"
msgstr "funkcja bierze najwyżej %d argumentów, jest %d"

#: py/bc.c py/objnamedtuple.c
msgid "function got multiple values for argument '%q'"
msgstr "funkcja dostała wiele wartości dla argumentu '%q'"

#: py/argcheck.c
#, c-format
msgid "function missing %d required positional arguments"
msgstr "brak %d wymaganych argumentów pozycyjnych funkcji"

#: py/bc.c
msgid "function missing keyword-only argument"
msgstr "brak argumentu nazwanego funkcji"

#: py/bc.c
msgid "function missing required keyword argument '%q'"
msgstr "brak wymaganego argumentu nazwanego '%q' funkcji"

#: py/bc.c
#, c-format
msgid "function missing required positional argument #%d"
msgstr "brak wymaganego argumentu pozycyjnego #%d funkcji"

#: py/argcheck.c py/bc.c py/objnamedtuple.c
#, c-format
msgid "function takes %d positional arguments but %d were given"
msgstr "funkcja wymaga %d argumentów pozycyjnych, ale jest %d"

#: shared-bindings/time/__init__.c
msgid "function takes exactly 9 arguments"
msgstr "funkcja wymaga dokładnie 9 argumentów"

#: py/objgenerator.c
msgid "generator already executing"
msgstr "generator już się wykonuje"

#: py/objgenerator.c
msgid "generator ignored GeneratorExit"
msgstr "generator zignorował GeneratorExit"

#: shared-bindings/_stage/Layer.c
msgid "graphic must be 2048 bytes long"
msgstr "graphic musi mieć 2048 bajtów długości"

#: extmod/moduheapq.c
msgid "heap must be a list"
msgstr "heap musi być listą"

#: py/compile.c
msgid "identifier redefined as global"
msgstr "nazwa przedefiniowana jako globalna"

#: py/compile.c
msgid "identifier redefined as nonlocal"
msgstr "nazwa przedefiniowana jako nielokalna"

#: py/objstr.c
msgid "incomplete format"
msgstr "niepełny format"

#: py/objstr.c
msgid "incomplete format key"
msgstr "niepełny klucz formatu"

#: extmod/modubinascii.c
msgid "incorrect padding"
msgstr "złe wypełnienie"

#: ports/atmel-samd/common-hal/pulseio/PulseIn.c
#: ports/nrf/common-hal/pulseio/PulseIn.c py/obj.c
msgid "index out of range"
msgstr "indeks poza zakresem"

#: py/obj.c
msgid "indices must be integers"
msgstr "indeksy muszą być całkowite"

#: py/compile.c
msgid "inline assembler must be a function"
msgstr "wtrącony asembler musi być funkcją"

#: py/parsenum.c
msgid "int() arg 2 must be >= 2 and <= 36"
msgstr "argument 2 do int() busi być pomiędzy 2 a 36"

#: py/objstr.c
msgid "integer required"
msgstr "wymagana liczba całkowita"

#: shared-bindings/_bleio/Adapter.c
#, c-format
msgid "interval must be in range %s-%s"
msgstr ""

#: extmod/machine_i2c.c
msgid "invalid I2C peripheral"
msgstr "złe I2C"

#: extmod/machine_spi.c
msgid "invalid SPI peripheral"
msgstr "złe SPI"

#: lib/netutils/netutils.c
msgid "invalid arguments"
msgstr "złe arguemnty"

#: extmod/modussl_axtls.c
msgid "invalid cert"
msgstr "zły ceryfikat"

#: extmod/uos_dupterm.c
msgid "invalid dupterm index"
msgstr "zły indeks dupterm"

#: extmod/modframebuf.c
msgid "invalid format"
msgstr "zły format"

#: py/objstr.c
msgid "invalid format specifier"
msgstr "zła specyfikacja formatu"

#: extmod/modussl_axtls.c
msgid "invalid key"
msgstr "zły klucz"

#: py/compile.c
msgid "invalid micropython decorator"
msgstr "zły dekorator micropythona"

#: shared-bindings/random/__init__.c
msgid "invalid step"
msgstr "zły krok"

#: py/compile.c py/parse.c
msgid "invalid syntax"
msgstr "zła składnia"

#: py/parsenum.c
msgid "invalid syntax for integer"
msgstr "zła składnia dla liczby całkowitej"

#: py/parsenum.c
#, c-format
msgid "invalid syntax for integer with base %d"
msgstr "zła składnia dla liczby całkowitej w bazie %d"

#: py/parsenum.c
msgid "invalid syntax for number"
msgstr "zła składnia dla liczby"

#: py/objtype.c
msgid "issubclass() arg 1 must be a class"
msgstr "argument 1 dla issubclass() musi być klasą"

#: py/objtype.c
msgid "issubclass() arg 2 must be a class or a tuple of classes"
msgstr "argument 2 dla issubclass() musi być klasą lub krotką klas"

#: py/objstr.c
msgid "join expects a list of str/bytes objects consistent with self object"
msgstr "join oczekuje listy str/bytes zgodnych z self"

#: py/argcheck.c
msgid "keyword argument(s) not yet implemented - use normal args instead"
msgstr "argumenty nazwane nieobsługiwane - proszę użyć zwykłych argumentów"

#: py/bc.c
msgid "keywords must be strings"
msgstr "słowa kluczowe muszą być łańcuchami"

#: py/emitinlinethumb.c py/emitinlinextensa.c
msgid "label '%q' not defined"
msgstr "etykieta '%q' niezdefiniowana"

#: py/compile.c
msgid "label redefined"
msgstr "etykieta przedefiniowana"

#: py/stream.c
msgid "length argument not allowed for this type"
msgstr "ten typ nie pozawala na podanie długości"

#: shared-bindings/audiomixer/MixerVoice.c
msgid "level must be between 0 and 1"
msgstr ""

#: py/objarray.c
msgid "lhs and rhs should be compatible"
msgstr "lewa i prawa strona powinny być kompatybilne"

#: py/emitnative.c
msgid "local '%q' has type '%q' but source is '%q'"
msgstr "local '%q' jest typu '%q' lecz źródło jest '%q'"

#: py/emitnative.c
msgid "local '%q' used before type known"
msgstr "local '%q' użyty zanim typ jest znany"

#: py/vm.c
msgid "local variable referenced before assignment"
msgstr "zmienna lokalna użyta przed przypisaniem"

#: py/objint.c
msgid "long int not supported in this build"
msgstr "long int jest nieobsługiwany"

#: shared-bindings/_stage/Layer.c
msgid "map buffer too small"
msgstr "bufor mapy zbyt mały"

#: py/modmath.c shared-bindings/math/__init__.c
msgid "math domain error"
msgstr "błąd domeny"

#: ports/nrf/common-hal/_bleio/Characteristic.c
#: ports/nrf/common-hal/_bleio/Descriptor.c
#, c-format
msgid "max_length must be 0-%d when fixed_length is %s"
msgstr ""

#: py/runtime.c
msgid "maximum recursion depth exceeded"
msgstr "przekroczono dozwoloną głębokość rekurencji"

#: py/runtime.c
#, c-format
msgid "memory allocation failed, allocating %u bytes"
msgstr "alokacja pamięci nie powiodła się, alokowano %u bajtów"

#: py/runtime.c
msgid "memory allocation failed, heap is locked"
msgstr "alokacja pamięci nie powiodła się, sterta zablokowana"

#: py/builtinimport.c
msgid "module not found"
msgstr "brak modułu"

#: py/compile.c
msgid "multiple *x in assignment"
msgstr "wiele *x w przypisaniu"

#: py/objtype.c
msgid "multiple bases have instance lay-out conflict"
msgstr "konflikt w planie instancji z powodu wielu baz"

#: py/objtype.c
msgid "multiple inheritance not supported"
msgstr "wielokrotne dziedzicznie niewspierane"

#: py/emitnative.c
msgid "must raise an object"
msgstr "wyjątek musi być obiektem"

#: extmod/machine_spi.c
msgid "must specify all of sck/mosi/miso"
msgstr "sck/mosi/miso muszą być podane"

#: py/modbuiltins.c
msgid "must use keyword argument for key function"
msgstr "funkcja key musi być podana jako argument nazwany"

#: py/runtime.c
msgid "name '%q' is not defined"
msgstr "nazwa '%q' niezdefiniowana"

#: py/runtime.c
msgid "name not defined"
msgstr "nazwa niezdefiniowana"

#: py/compile.c
msgid "name reused for argument"
msgstr "nazwa użyta ponownie jako argument"

#: py/emitnative.c
msgid "native yield"
msgstr "natywny yield"

#: py/runtime.c
#, c-format
msgid "need more than %d values to unpack"
msgstr "potrzeba więcej niż %d do rozpakowania"

#: py/objint_longlong.c py/objint_mpz.c py/runtime.c
msgid "negative power with no float support"
msgstr "ujemna potęga, ale brak obsługi liczb zmiennoprzecinkowych"

#: py/objint_mpz.c py/runtime.c
msgid "negative shift count"
msgstr "ujemne przesunięcie"

#: py/vm.c
msgid "no active exception to reraise"
msgstr "brak wyjątku do ponownego rzucenia"

#: shared-bindings/socket/__init__.c shared-module/network/__init__.c
msgid "no available NIC"
msgstr "brak wolnego NIC"

#: py/compile.c
msgid "no binding for nonlocal found"
msgstr "brak wiązania dla zmiennej nielokalnej"

#: py/builtinimport.c
msgid "no module named '%q'"
msgstr "brak modułu o nazwie '%q'"

#: shared-bindings/displayio/FourWire.c shared-bindings/displayio/I2CDisplay.c
#: shared-bindings/displayio/ParallelBus.c
msgid "no reset pin available"
msgstr ""

#: py/runtime.c
msgid "no such attribute"
msgstr "nie ma takiego atrybutu"

#: ports/nrf/common-hal/_bleio/Connection.c
msgid "non-UUID found in service_uuids_whitelist"
msgstr ""

#: py/compile.c
msgid "non-default argument follows default argument"
msgstr "argument z wartością domyślną przed argumentem bez"

#: extmod/modubinascii.c
msgid "non-hex digit found"
msgstr "cyfra nieszesnastkowa"

#: py/compile.c
msgid "non-keyword arg after */**"
msgstr "argument nienazwany po */**"

#: py/compile.c
msgid "non-keyword arg after keyword arg"
msgstr "argument nienazwany po nazwanym"

#: shared-bindings/_bleio/UUID.c
msgid "not a 128-bit UUID"
msgstr "to nie jest 128-bitowy UUID"

#: py/objstr.c
msgid "not all arguments converted during string formatting"
msgstr "nie wszystkie argumenty wykorzystane w formatowaniu"

#: py/objstr.c
msgid "not enough arguments for format string"
msgstr "nie dość argumentów przy formatowaniu"

#: py/obj.c
#, c-format
msgid "object '%s' is not a tuple or list"
msgstr "obiekt '%s' nie jest krotką ani listą"

#: py/obj.c
msgid "object does not support item assignment"
msgstr "obiekt nie obsługuje przypisania do elementów"

#: py/obj.c
msgid "object does not support item deletion"
msgstr "obiekt nie obsługuje usuwania elementów"

#: py/obj.c
msgid "object has no len"
msgstr "obiekt nie ma len"

#: py/obj.c
msgid "object is not subscriptable"
msgstr "obiekt nie ma elementów"

#: py/runtime.c
msgid "object not an iterator"
msgstr "obiekt nie jest iteratorem"

#: py/objtype.c py/runtime.c
msgid "object not callable"
msgstr "obiekt nie jest wywoływalny"

#: py/sequence.c shared-bindings/displayio/Group.c
msgid "object not in sequence"
msgstr "obiektu nie ma sekwencji"

#: py/runtime.c
msgid "object not iterable"
msgstr "obiekt nie jest iterowalny"

#: py/obj.c
#, c-format
msgid "object of type '%s' has no len()"
msgstr "obiekt typu '%s' nie ma len()"

#: py/obj.c
msgid "object with buffer protocol required"
msgstr "wymagany obiekt z protokołem buforu"

#: extmod/modubinascii.c
msgid "odd-length string"
msgstr "łańcuch o nieparzystej długości"

#: py/objstr.c py/objstrunicode.c
msgid "offset out of bounds"
msgstr "offset poza zakresem"

#: ports/nrf/common-hal/audiobusio/PDMIn.c
msgid "only bit_depth=16 is supported"
msgstr ""

#: ports/nrf/common-hal/audiobusio/PDMIn.c
msgid "only sample_rate=16000 is supported"
msgstr ""

#: py/objarray.c py/objstr.c py/objstrunicode.c py/objtuple.c
#: shared-bindings/nvm/ByteArray.c
msgid "only slices with step=1 (aka None) are supported"
msgstr "tylko fragmenty ze step=1 (lub None) są wspierane"

#: py/modbuiltins.c
msgid "ord expects a character"
msgstr "ord oczekuje znaku"

#: py/modbuiltins.c
#, c-format
msgid "ord() expected a character, but string of length %d found"
msgstr "ord() oczekuje znaku, a jest łańcuch od długości %d"

#: py/objint_mpz.c
msgid "overflow converting long int to machine word"
msgstr "przepełnienie przy konwersji long in to słowa maszynowego"

#: shared-bindings/_stage/Layer.c shared-bindings/_stage/Text.c
msgid "palette must be 32 bytes long"
msgstr "paleta musi mieć 32 bajty długości"

#: shared-bindings/displayio/Palette.c
msgid "palette_index should be an int"
msgstr "palette_index powinien być całkowity"

#: py/compile.c
msgid "parameter annotation must be an identifier"
msgstr "anotacja parametru musi być identyfikatorem"

#: py/emitinlinextensa.c
msgid "parameters must be registers in sequence a2 to a5"
msgstr "parametry muszą być rejestrami w kolejności a2 do a5"

#: py/emitinlinethumb.c
msgid "parameters must be registers in sequence r0 to r3"
msgstr "parametry muszą być rejestrami w kolejności r0 do r3"

#: shared-bindings/displayio/Bitmap.c
msgid "pixel coordinates out of bounds"
msgstr "współrzędne piksela poza zakresem"

#: shared-bindings/displayio/Bitmap.c
msgid "pixel value requires too many bits"
msgstr "wartość piksela wymaga zbyt wielu bitów"

#: shared-bindings/displayio/TileGrid.c
msgid "pixel_shader must be displayio.Palette or displayio.ColorConverter"
msgstr ""
"pixel_shader musi być typu displayio.Palette lub dispalyio.ColorConverter"

#: ports/atmel-samd/common-hal/pulseio/PulseIn.c
#: ports/nrf/common-hal/pulseio/PulseIn.c
msgid "pop from an empty PulseIn"
msgstr "pop z pustego PulseIn"

#: py/objset.c
msgid "pop from an empty set"
msgstr "pop z pustego zbioru"

#: py/objlist.c
msgid "pop from empty list"
msgstr "pop z pustej listy"

#: py/objdict.c
msgid "popitem(): dictionary is empty"
msgstr "popitem(): słownik jest pusty"

#: py/objint_mpz.c
msgid "pow() 3rd argument cannot be 0"
msgstr "trzeci argument pow() nie może być 0"

#: py/objint_mpz.c
msgid "pow() with 3 arguments requires integers"
msgstr "trzyargumentowe pow() wymaga liczb całkowitych"

#: extmod/modutimeq.c
msgid "queue overflow"
msgstr "przepełnienie kolejki"

#: shared-bindings/_pixelbuf/PixelBuf.c
msgid "rawbuf is not the same size as buf"
msgstr "rawbuf nie jest tej samej wielkości co buf"

#: py/builtinimport.c
msgid "relative import"
msgstr "relatywny import"

#: py/obj.c
#, c-format
msgid "requested length %d but object has length %d"
msgstr "zażądano długości %d ale obiekt ma długość %d"

#: py/compile.c
msgid "return annotation must be an identifier"
msgstr "anotacja wartości musi być identyfikatorem"

#: py/emitnative.c
msgid "return expected '%q' but got '%q'"
msgstr "return oczekiwał '%q', a jest '%q'"

#: py/objstr.c
msgid "rsplit(None,n)"
msgstr "rsplit(None,n)"

#: shared-bindings/audiocore/RawSample.c
msgid ""
"sample_source buffer must be a bytearray or array of type 'h', 'H', 'b' or "
"'B'"
msgstr ""
"bufor sample_source musi być bytearray lub tablicą typu 'h', 'H', 'b' lub 'B'"

#: ports/atmel-samd/common-hal/audiobusio/PDMIn.c
msgid "sampling rate out of range"
msgstr "częstotliwość próbkowania poza zakresem"

#: py/modmicropython.c
msgid "schedule stack full"
msgstr "stos planu pełen"

#: lib/utils/pyexec.c py/builtinimport.c
msgid "script compilation not supported"
msgstr "kompilowanie skryptów nieobsługiwane"

#: py/objstr.c
msgid "sign not allowed in string format specifier"
msgstr "znak jest niedopuszczalny w specyfikacji formatu łańcucha"

#: py/objstr.c
msgid "sign not allowed with integer format specifier 'c'"
msgstr "znak jest niedopuszczalny w specyfikacji 'c'"

#: py/objstr.c
msgid "single '}' encountered in format string"
msgstr "pojedynczy '}' w specyfikacji formatu"

#: shared-bindings/time/__init__.c
msgid "sleep length must be non-negative"
msgstr "okres snu musi być nieujemny"

#: py/objslice.c py/sequence.c
msgid "slice step cannot be zero"
msgstr "zerowy krok"

#: py/objint.c py/sequence.c
msgid "small int overflow"
msgstr "przepełnienie small int"

#: main.c
msgid "soft reboot\n"
msgstr "programowy reset\n"

#: py/objstr.c
msgid "start/end indices"
msgstr "początkowe/końcowe indeksy"

#: shared-bindings/displayio/Shape.c
msgid "start_x should be an int"
msgstr "start_x powinien być całkowity"

#: shared-bindings/random/__init__.c
msgid "step must be non-zero"
msgstr "step nie może być zerowe"

#: shared-bindings/busio/UART.c
msgid "stop must be 1 or 2"
msgstr "stop musi być 1 lub 2"

#: shared-bindings/random/__init__.c
msgid "stop not reachable from start"
msgstr "stop nie jest osiągalne ze start"

#: py/stream.c
msgid "stream operation not supported"
msgstr "operacja na strumieniu nieobsługiwana"

#: py/objstrunicode.c
msgid "string index out of range"
msgstr "indeks łańcucha poza zakresem"

#: py/objstrunicode.c
#, c-format
msgid "string indices must be integers, not %s"
msgstr "indeksy łańcucha muszą być całkowite, nie %s"

#: py/stream.c
msgid "string not supported; use bytes or bytearray"
msgstr "łańcuchy nieobsługiwane; użyj bytes lub bytearray"

#: extmod/moductypes.c
msgid "struct: cannot index"
msgstr "struct: nie można indeksować"

#: extmod/moductypes.c
msgid "struct: index out of range"
msgstr "struct: indeks poza zakresem"

#: extmod/moductypes.c
msgid "struct: no fields"
msgstr "struct: brak pól"

#: py/objstr.c
msgid "substring not found"
msgstr "brak pod-łańcucha"

#: py/compile.c
msgid "super() can't find self"
msgstr "super() nie może znaleźć self"

#: extmod/modujson.c
msgid "syntax error in JSON"
msgstr "błąd składni w JSON"

#: extmod/moductypes.c
msgid "syntax error in uctypes descriptor"
msgstr "błąd składni w deskryptorze uctypes"

#: shared-bindings/touchio/TouchIn.c
msgid "threshold must be in the range 0-65536"
msgstr "threshold musi być w zakresie 0-65536"

#: shared-bindings/time/__init__.c
msgid "time.struct_time() takes a 9-sequence"
msgstr "time.struct_time() wymaga 9-elementowej sekwencji"

#: shared-bindings/busio/UART.c
msgid "timeout must be 0.0-100.0 seconds"
msgstr ""

#: shared-bindings/_bleio/CharacteristicBuffer.c
msgid "timeout must be >= 0.0"
msgstr "timeout musi być >= 0.0"

#: shared-bindings/time/__init__.c
msgid "timestamp out of range for platform time_t"
msgstr "timestamp poza zakresem dla time_t na tej platformie"

#: shared-module/struct/__init__.c
msgid "too many arguments provided with the given format"
msgstr "zbyt wiele argumentów podanych dla tego formatu"

#: py/runtime.c
#, c-format
msgid "too many values to unpack (expected %d)"
msgstr "zbyt wiele wartości do rozpakowania (oczekiwano %d)"

#: py/objstr.c
msgid "tuple index out of range"
msgstr "indeks krotki poza zakresem"

#: py/obj.c
msgid "tuple/list has wrong length"
msgstr "krotka/lista ma złą długość"

#: shared-bindings/_pixelbuf/PixelBuf.c
msgid "tuple/list required on RHS"
msgstr "wymagana krotka/lista po prawej stronie"

#: ports/atmel-samd/common-hal/busio/UART.c ports/nrf/common-hal/busio/UART.c
msgid "tx and rx cannot both be None"
msgstr "tx i rx nie mogą być oba None"

#: py/objtype.c
msgid "type '%q' is not an acceptable base type"
msgstr "typ '%q' nie może być bazowy"

#: py/objtype.c
msgid "type is not an acceptable base type"
msgstr "typ nie może być bazowy"

#: py/runtime.c
msgid "type object '%q' has no attribute '%q'"
msgstr "typ '%q' nie ma atrybutu '%q'"

#: py/objtype.c
msgid "type takes 1 or 3 arguments"
msgstr "type wymaga 1 lub 3 argumentów"

#: py/objint_longlong.c
msgid "ulonglong too large"
msgstr "ulonglong zbyt wielkie"

#: py/emitnative.c
msgid "unary op %q not implemented"
msgstr "operator unarny %q niezaimplementowany"

#: py/parse.c
msgid "unexpected indent"
msgstr "złe wcięcie"

#: py/bc.c
msgid "unexpected keyword argument"
msgstr "zły argument nazwany"

#: py/bc.c py/objnamedtuple.c
msgid "unexpected keyword argument '%q'"
msgstr "zły argument nazwany '%q'"

#: py/lexer.c
msgid "unicode name escapes"
msgstr "nazwy unicode"

#: py/parse.c
msgid "unindent does not match any outer indentation level"
msgstr "wcięcie nie pasuje do żadnego wcześniejszego wcięcia"

#: py/objstr.c
#, c-format
msgid "unknown conversion specifier %c"
msgstr "zła specyfikacja konwersji %c"

#: py/objstr.c
#, c-format
msgid "unknown format code '%c' for object of type '%s'"
msgstr "zły kod formatowania '%c' dla obiektu typu '%s'"

#: py/objstr.c
#, c-format
msgid "unknown format code '%c' for object of type 'float'"
msgstr "zły kod foratowania '%c' dla obiektu typu 'float'"

#: py/objstr.c
#, c-format
msgid "unknown format code '%c' for object of type 'str'"
msgstr "zły kod formatowania '%c' dla obiektu typu 'str'"

#: py/compile.c
msgid "unknown type"
msgstr "zły typ"

#: py/emitnative.c
msgid "unknown type '%q'"
msgstr "zły typ '%q'"

#: py/objstr.c
msgid "unmatched '{' in format"
msgstr "niepasujące '{' for formacie"

#: py/objtype.c py/runtime.c
msgid "unreadable attribute"
msgstr "nieczytelny atrybut"

#: shared-bindings/displayio/TileGrid.c
msgid "unsupported %q type"
msgstr "zły typ %q"

#: py/emitinlinethumb.c
#, c-format
msgid "unsupported Thumb instruction '%s' with %d arguments"
msgstr "zła instrukcja Thumb '%s' z %d argumentami"

#: py/emitinlinextensa.c
#, c-format
msgid "unsupported Xtensa instruction '%s' with %d arguments"
msgstr "zła instrukcja Xtensa '%s' z %d argumentami"

#: py/objstr.c
#, c-format
msgid "unsupported format character '%c' (0x%x) at index %d"
msgstr "zły znak formatowania '%c' (0x%x) na pozycji %d"

#: py/runtime.c
msgid "unsupported type for %q: '%s'"
msgstr "zły typ dla %q: '%s'"

#: py/runtime.c
msgid "unsupported type for operator"
msgstr "zły typ dla operatora"

#: py/runtime.c
msgid "unsupported types for %q: '%s', '%s'"
msgstr "złe typy dla %q: '%s', '%s'"

#: py/objint.c
#, c-format
msgid "value must fit in %d byte(s)"
msgstr ""

#: shared-bindings/displayio/Bitmap.c
msgid "value_count must be > 0"
msgstr "value_count musi być > 0"

#: shared-bindings/_bleio/Adapter.c
msgid "window must be <= interval"
msgstr ""

#: py/objstr.c
msgid "wrong number of arguments"
msgstr "zła liczba argumentów"

#: py/runtime.c
msgid "wrong number of values to unpack"
msgstr "zła liczba wartości do rozpakowania"

#: shared-module/displayio/Shape.c
msgid "x value out of bounds"
msgstr "x poza zakresem"

#: shared-bindings/displayio/Shape.c
msgid "y should be an int"
msgstr "y powinno być całkowite"

#: shared-module/displayio/Shape.c
msgid "y value out of bounds"
msgstr "y poza zakresem"

#: py/objrange.c
msgid "zero step"
msgstr "zerowy krok"

#~ msgid "Address is not %d bytes long or is in wrong format"
#~ msgstr "Adres nie ma długości %d bajtów lub zły format"

#, c-format
#~ msgid "Can not use dotstar with %s"
#~ msgstr "Nie można używać dotstar z %s"

#~ msgid "Can't add services in Central mode"
#~ msgstr "Nie można dodać serwisów w trybie Central"

#~ msgid "Can't advertise in Central mode"
#~ msgstr "Nie można rozgłaszać w trybie Central"

#~ msgid "Can't change the name in Central mode"
#~ msgstr "Nie można zmienić nazwy w trybie Central"

#~ msgid "Can't connect in Peripheral mode"
#~ msgstr "Nie można się łączyć w trybie Peripheral"

#~ msgid "Characteristic UUID doesn't match Service UUID"
#~ msgstr "UUID charakterystyki inny niż UUID serwisu"

#~ msgid "Characteristic already in use by another Service."
#~ msgstr "Charakterystyka w użyciu w innym serwisie"

#~ msgid "Could not decode ble_uuid, err 0x%04x"
#~ msgstr "Nie można zdekodować ble_uuid, błąd 0x%04x"

#~ msgid "Data too large for the advertisement packet"
#~ msgstr "Zbyt dużo danych pakietu rozgłoszeniowego"

#~ msgid "Failed to acquire mutex"
#~ msgstr "Nie udało się uzyskać blokady"

#, fuzzy
#~ msgid "Failed to add characteristic, err 0x%04x"
#~ msgstr "Nie udało się dodać charakterystyki, błąd 0x$04x"

#~ msgid "Failed to add service"
#~ msgstr "Nie udało się dodać serwisu"

#~ msgid "Failed to add service, err 0x%04x"
#~ msgstr "Nie udało się dodać serwisu, błąd 0x%04x"

#~ msgid "Failed to change softdevice state"
#~ msgstr "Nie udało się zmienić stanu softdevice"

#~ msgid "Failed to connect:"
#~ msgstr "Nie udało się połączenie:"

#~ msgid "Failed to continue scanning"
#~ msgstr "Nie udała się kontynuacja skanowania"

#~ msgid "Failed to continue scanning, err 0x%04x"
#~ msgstr "Nie udała się kontynuacja skanowania, błąd 0x%04x"

#~ msgid "Failed to create mutex"
#~ msgstr "Nie udało się stworzyć blokady"

#~ msgid "Failed to discover services"
#~ msgstr "Nie udało się odkryć serwisów"

#~ msgid "Failed to get local address"
#~ msgstr "Nie udało się uzyskać lokalnego adresu"

#~ msgid "Failed to get softdevice state"
#~ msgstr "Nie udało się odczytać stanu softdevice"

#~ msgid "Failed to notify or indicate attribute value, err 0x%04x"
#~ msgstr "Nie udało się powiadomić o wartości atrybutu, błąd 0x%04x"

#~ msgid "Failed to read CCCD value, err 0x%04x"
#~ msgstr "Nie udało się odczytać CCCD, błąd 0x%04x"

#~ msgid "Failed to read attribute value, err 0x%04x"
#~ msgstr "Nie udało się odczytać wartości atrybutu, błąd 0x%04x"

#~ msgid "Failed to read gatts value, err 0x%04x"
#~ msgstr "Nie udało się odczytać gatts, błąd 0x%04x"

#~ msgid "Failed to register Vendor-Specific UUID, err 0x%04x"
#~ msgstr "Nie udało się zarejestrować UUID dostawcy, błąd 0x%04x"

#~ msgid "Failed to release mutex"
#~ msgstr "Nie udało się zwolnić blokady"

#~ msgid "Failed to start advertising"
#~ msgstr "Nie udało się rozpocząć rozgłaszania"

#~ msgid "Failed to start advertising, err 0x%04x"
#~ msgstr "Nie udało się rozpocząć rozgłaszania, błąd 0x%04x"

#~ msgid "Failed to start scanning"
#~ msgstr "Nie udało się rozpocząć skanowania"

#~ msgid "Failed to start scanning, err 0x%04x"
#~ msgstr "Nie udało się rozpocząć skanowania, błąd 0x%04x"

#~ msgid "Failed to stop advertising"
#~ msgstr "Nie udało się zatrzymać rozgłaszania"

#~ msgid "Failed to stop advertising, err 0x%04x"
#~ msgstr "Nie udało się zatrzymać rozgłaszania, błąd 0x%04x"

#~ msgid "Failed to write attribute value, err 0x%04x"
#~ msgstr "Nie udało się zapisać atrybutu, błąd 0x%04x"

#~ msgid "Failed to write gatts value, err 0x%04x"
#~ msgstr "Nie udało się zapisać gatts, błąd 0x%04x"

#~ msgid "Invalid bit clock pin"
#~ msgstr "Zła nóżka zegara"

#~ msgid "Invalid clock pin"
#~ msgstr "Zła nóżka zegara"

#~ msgid "Invalid data pin"
#~ msgstr "Zła nóżka danych"

#~ msgid "Must be a Group subclass."
#~ msgstr "Musi dziedziczyć z Group."

#~ msgid ""
#~ "Only monochrome, indexed 8bpp, and 16bpp or greater BMPs supported: %d "
#~ "bpp given"
#~ msgstr "Wspierane są tylko pliki BMP czarno-białe, 8bpp i 16bpp: %d bpp "

#~ msgid "Only slices with step=1 (aka None) are supported"
#~ msgstr "Wspierane są tylko fragmenty z step=1 (albo None)"

#~ msgid "Soft device assert, id: 0x%08lX, pc: 0x%08lX"
#~ msgstr "Soft device assert, id: 0x%08lX, pc: 0x%08lX"

#~ msgid "Tile indices must be 0 - 255"
#~ msgstr "Indeks kafelka musi być pomiędzy 0 a 255 włącznie"

#~ msgid "UUID integer value not in range 0 to 0xffff"
#~ msgstr "Wartość UUID poza zakresem 0 do 0xffff"

#~ msgid "Voice index too high"
#~ msgstr "Zbyt wysoki indeks głosu"

#~ msgid "bad GATT role"
#~ msgstr "zła rola GATT"

#, c-format
#~ msgid "byteorder is not an instance of ByteOrder (got a %s)"
#~ msgstr "byteorder musi być typu ByteOrder (jest %s)"

#~ msgid "characteristics includes an object that is not a Characteristic"
#~ msgstr ""
#~ "charakterystyki zawierają obiekt, który nie jest typu Characteristic"

#~ msgid "interval not in range 0.0020 to 10.24"
#~ msgstr "przedział poza zakresem 0.0020 do 10.24"

#~ msgid "name must be a string"
#~ msgstr "nazwa musi być łańcuchem"

#~ msgid "services includes an object that is not a Service"
#~ msgstr "obiekt typu innego niż Service w services"

#~ msgid "tile index out of bounds"
#~ msgstr "indeks kafelka poza zakresem"

<<<<<<< HEAD
#~ msgid "write_args must be a list, tuple, or None"
#~ msgstr "write_args musi być listą, krotką lub None"
=======
#~ msgid "time.struct_time() takes exactly 1 argument"
#~ msgstr "time.struct_time() wymaga jednego argumentu"

#~ msgid "timeout >100 (units are now seconds, not msecs)"
#~ msgstr "timeout > 100 (jednostkami są sekundy)"
>>>>>>> 83ecb1b6
<|MERGE_RESOLUTION|>--- conflicted
+++ resolved
@@ -7,11 +7,7 @@
 msgstr ""
 "Project-Id-Version: \n"
 "Report-Msgid-Bugs-To: \n"
-<<<<<<< HEAD
-"POT-Creation-Date: 2019-11-23 13:58-0500\n"
-=======
 "POT-Creation-Date: 2019-11-27 14:54-0500\n"
->>>>>>> 83ecb1b6
 "PO-Revision-Date: 2019-03-19 18:37-0700\n"
 "Last-Translator: Radomir Dopieralski <circuitpython@sheep.art.pl>\n"
 "Language-Team: pl\n"
@@ -2798,13 +2794,11 @@
 #~ msgid "tile index out of bounds"
 #~ msgstr "indeks kafelka poza zakresem"
 
-<<<<<<< HEAD
 #~ msgid "write_args must be a list, tuple, or None"
 #~ msgstr "write_args musi być listą, krotką lub None"
-=======
+
 #~ msgid "time.struct_time() takes exactly 1 argument"
 #~ msgstr "time.struct_time() wymaga jednego argumentu"
 
 #~ msgid "timeout >100 (units are now seconds, not msecs)"
-#~ msgstr "timeout > 100 (jednostkami są sekundy)"
->>>>>>> 83ecb1b6
+#~ msgstr "timeout > 100 (jednostkami są sekundy)"