# Adafruit CircuitPython Polish Translation
# Copyright (C) 2019
# This file is distributed under the same license as the CircuitPython package.
# Radomir Dopieralski <circuitpython@sheep.art.pl>, 2019.
#
msgid ""
msgstr ""
"Project-Id-Version: \n"
"Report-Msgid-Bugs-To: \n"
<<<<<<< HEAD
"POT-Creation-Date: 2020-04-20 16:57-0700\n"
=======
"POT-Creation-Date: 2020-04-26 14:46-0500\n"
>>>>>>> 40a1f3ed
"PO-Revision-Date: 2019-03-19 18:37-0700\n"
"Last-Translator: Radomir Dopieralski <circuitpython@sheep.art.pl>\n"
"Language-Team: pl\n"
"Language: pl\n"
"MIME-Version: 1.0\n"
"Content-Type: text/plain; charset=UTF-8\n"
"Content-Transfer-Encoding: 8bit\n"

#: main.c
msgid ""
"\n"
"Code done running. Waiting for reload.\n"
msgstr ""
"\n"
"Kod wykonany. Czekam na przeładowanie.\n"

#: supervisor/shared/safe_mode.c
msgid ""
"\n"
"Please file an issue with the contents of your CIRCUITPY drive at \n"
"https://github.com/adafruit/circuitpython/issues\n"
msgstr ""

#: supervisor/shared/safe_mode.c
msgid ""
"\n"
"To exit, please reset the board without "
msgstr ""

#: py/obj.c
msgid "  File \"%q\""
msgstr "  Plik \"%q\""

#: py/obj.c
msgid "  File \"%q\", line %d"
msgstr "  Plik \"%q\", linia %d"

#: main.c
msgid " output:\n"
msgstr " wyjście:\n"

#: py/objstr.c
#, c-format
msgid "%%c requires int or char"
msgstr "%%c wymaga int lub char"

#: shared-bindings/rgbmatrix/RGBMatrix.c
#, c-format
msgid "%d address pins and %d rgb pins indicate a height of %d, not %d"
msgstr ""

#: shared-bindings/microcontroller/Pin.c
msgid "%q in use"
msgstr "%q w użyciu"

#: py/obj.c
msgid "%q index out of range"
msgstr "%q poza zakresem"

#: py/obj.c
msgid "%q indices must be integers, not %s"
msgstr "%q indeks musi być liczbą całkowitą, a nie %s"

#: shared-bindings/_bleio/CharacteristicBuffer.c
#: shared-bindings/_bleio/PacketBuffer.c shared-bindings/displayio/Group.c
#: shared-bindings/displayio/Shape.c
msgid "%q must be >= 1"
msgstr "%q musi być >= 1"

#: shared-bindings/fontio/BuiltinFont.c
msgid "%q should be an int"
msgstr "%q powinno być typu int"

#: py/bc.c py/objnamedtuple.c
msgid "%q() takes %d positional arguments but %d were given"
msgstr "%q() bierze %d argumentów pozycyjnych, lecz podano %d"

#: py/argcheck.c
msgid "'%q' argument required"
msgstr "'%q' wymaga argumentu"

#: py/emitinlinethumb.c py/emitinlinextensa.c
#, c-format
msgid "'%s' expects a label"
msgstr "'%s' oczekuje etykiety"

#: py/emitinlinethumb.c py/emitinlinextensa.c
#, c-format
msgid "'%s' expects a register"
msgstr "'%s' oczekuje rejestru"

#: py/emitinlinethumb.c
#, c-format
msgid "'%s' expects a special register"
msgstr "'%s' oczekuje rejestru specjalnego"

#: py/emitinlinethumb.c
#, c-format
msgid "'%s' expects an FPU register"
msgstr "'%s' oczekuje rejestru FPU"

#: py/emitinlinethumb.c
#, c-format
msgid "'%s' expects an address of the form [a, b]"
msgstr "'%s' oczekuje adresu w postaci [a, b]"

#: py/emitinlinethumb.c py/emitinlinextensa.c
#, c-format
msgid "'%s' expects an integer"
msgstr "'%s' oczekuje liczby całkowitej"

#: py/emitinlinethumb.c
#, c-format
msgid "'%s' expects at most r%d"
msgstr "'%s' oczekuje co najwyżej r%d"

#: py/emitinlinethumb.c
#, c-format
msgid "'%s' expects {r0, r1, ...}"
msgstr "'%s' oczekuje {r0, r1, ...}"

#: py/emitinlinextensa.c
#, c-format
msgid "'%s' integer %d is not within range %d..%d"
msgstr "'%s' liczba %d poza zakresem %d..%d"

#: py/emitinlinethumb.c
#, c-format
msgid "'%s' integer 0x%x does not fit in mask 0x%x"
msgstr "'%s' liczba 0x%x nie pasuje do maski 0x%x"

#: py/runtime.c
msgid "'%s' object cannot assign attribute '%q'"
msgstr ""

#: py/proto.c
msgid "'%s' object does not support '%q'"
msgstr ""

#: py/obj.c
#, c-format
msgid "'%s' object does not support item assignment"
msgstr "'%s' obiekt nie wspiera przypisania do elementów"

#: py/obj.c
#, c-format
msgid "'%s' object does not support item deletion"
msgstr "'%s' obiekt nie wspiera usuwania elementów"

#: py/runtime.c
msgid "'%s' object has no attribute '%q'"
msgstr "'%s' obiekt nie ma atrybutu '%q'"

#: py/runtime.c
#, c-format
msgid "'%s' object is not an iterator"
msgstr "'%s' obiekt nie jest iteratorem"

#: py/objtype.c py/runtime.c
#, c-format
msgid "'%s' object is not callable"
msgstr "'%s' nie można wywoływać obiektu"

#: py/runtime.c
#, c-format
msgid "'%s' object is not iterable"
msgstr "'%s' nie można iterować po obiekcie"

#: py/obj.c
#, c-format
msgid "'%s' object is not subscriptable"
msgstr "'%s' nie można indeksować obiektu"

#: py/objstr.c
msgid "'=' alignment not allowed in string format specifier"
msgstr "wyrównanie '=' niedozwolone w specyfikacji formatu"

#: shared-module/struct/__init__.c
msgid "'S' and 'O' are not supported format types"
msgstr "typy formatowania 'S' oraz 'O' są niewspierane"

#: py/compile.c
msgid "'align' requires 1 argument"
msgstr "'align' wymaga 1 argumentu"

#: py/compile.c
msgid "'async for' or 'async with' outside async function"
msgstr ""

#: py/compile.c
msgid "'await' outside function"
msgstr "'await' poza funkcją"

#: py/compile.c
msgid "'break' outside loop"
msgstr "'break' poza pętlą"

#: py/compile.c
msgid "'continue' outside loop"
msgstr "'continue' poza pętlą"

#: py/compile.c
msgid "'data' requires at least 2 arguments"
msgstr "'data' wymaga 2 lub więcej argumentów"

#: py/compile.c
msgid "'data' requires integer arguments"
msgstr "'data' wymaga całkowitych argumentów"

#: py/compile.c
msgid "'label' requires 1 argument"
msgstr "'label' wymaga 1 argumentu"

#: py/compile.c
msgid "'return' outside function"
msgstr "'return' poza funkcją"

#: py/compile.c
msgid "'yield' outside function"
msgstr "'yield' poza funkcją"

#: py/compile.c
msgid "*x must be assignment target"
msgstr "*x musi być obiektem przypisania"

#: py/obj.c
msgid ", in %q\n"
msgstr ", w %q\n"

#: py/objcomplex.c
msgid "0.0 to a complex power"
msgstr "0.0 do potęgi zespolonej"

#: py/modbuiltins.c
msgid "3-arg pow() not supported"
msgstr "3-argumentowy pow() jest niewspierany"

#: ports/atmel-samd/common-hal/rotaryio/IncrementalEncoder.c
msgid "A hardware interrupt channel is already in use"
msgstr "Kanał przerwań sprzętowych w użyciu"

#: shared-bindings/_bleio/Address.c
#, c-format
msgid "Address must be %d bytes long"
msgstr "Adres musi mieć %d bajtów"

#: shared-bindings/_bleio/Address.c
msgid "Address type out of range"
msgstr ""

#: ports/nrf/common-hal/busio/I2C.c
msgid "All I2C peripherals are in use"
msgstr "Wszystkie peryferia I2C w użyciu"

#: ports/nrf/common-hal/busio/SPI.c
msgid "All SPI peripherals are in use"
msgstr "Wszystkie peryferia SPI w użyciu"

#: ports/nrf/common-hal/busio/UART.c
msgid "All UART peripherals are in use"
msgstr "Wszystkie peryferia UART w użyciu"

#: ports/atmel-samd/common-hal/audioio/AudioOut.c
msgid "All event channels in use"
msgstr "Wszystkie kanały zdarzeń w użyciu"

#: ports/atmel-samd/audio_dma.c ports/atmel-samd/common-hal/audiobusio/PDMIn.c
msgid "All sync event channels in use"
msgstr "Wszystkie kanały zdarzeń synchronizacji w użyciu"

#: shared-bindings/pulseio/PWMOut.c
msgid "All timers for this pin are in use"
msgstr "Wszystkie timery tej nóżki w użyciu"

#: ports/atmel-samd/common-hal/audioio/AudioOut.c
#: ports/atmel-samd/common-hal/frequencyio/FrequencyIn.c
#: ports/atmel-samd/common-hal/pulseio/PulseIn.c
#: ports/atmel-samd/common-hal/pulseio/PulseOut.c
#: ports/cxd56/common-hal/pulseio/PulseOut.c
#: ports/nrf/common-hal/audiopwmio/PWMAudioOut.c
#: ports/nrf/common-hal/pulseio/PulseIn.c ports/nrf/peripherals/nrf/timers.c
#: shared-bindings/pulseio/PWMOut.c shared-module/_pew/PewPew.c
msgid "All timers in use"
msgstr "Wszystkie timery w użyciu"

#: ports/nrf/common-hal/_bleio/Adapter.c
msgid "Already advertising."
msgstr ""

#: ports/cxd56/common-hal/analogio/AnalogIn.c
msgid "AnalogIn not supported on given pin"
msgstr ""

#: ports/cxd56/common-hal/analogio/AnalogOut.c
#: ports/mimxrt10xx/common-hal/analogio/AnalogOut.c
#: ports/nrf/common-hal/analogio/AnalogOut.c
msgid "AnalogOut functionality not supported"
msgstr "AnalogOut jest niewspierane"

#: shared-bindings/analogio/AnalogOut.c
msgid "AnalogOut is only 16 bits. Value must be less than 65536."
msgstr "AnalogOut ma 16 bitów. Wartość musi być mniejsza od 65536."

#: ports/atmel-samd/common-hal/analogio/AnalogOut.c
msgid "AnalogOut not supported on given pin"
msgstr "AnalogOut niewspierany na tej nóżce"

#: ports/atmel-samd/common-hal/pulseio/PulseOut.c
#: ports/cxd56/common-hal/pulseio/PulseOut.c
msgid "Another send is already active"
msgstr "Wysyłanie jest już w toku"

#: shared-bindings/pulseio/PulseOut.c
msgid "Array must contain halfwords (type 'H')"
msgstr "Tablica musi zawierać pół-słowa (typ 'H')"

#: shared-bindings/nvm/ByteArray.c
msgid "Array values should be single bytes."
msgstr "Wartości powinny być bajtami."

#: shared-bindings/rgbmatrix/RGBMatrix.c
msgid "At most %d %q may be specified (not %d)"
msgstr ""

#: supervisor/shared/safe_mode.c
msgid "Attempted heap allocation when MicroPython VM not running."
msgstr ""

#: main.c
msgid "Auto-reload is off.\n"
msgstr "Samo-przeładowywanie wyłączone.\n"

#: main.c
msgid ""
"Auto-reload is on. Simply save files over USB to run them or enter REPL to "
"disable.\n"
msgstr ""
"Samo-przeładowywanie włączone. Po prostu zapisz pliki przez USB aby je "
"uruchomić, albo wejdź w konsolę aby wyłączyć.\n"

#: shared-module/displayio/Display.c
#: shared-module/framebufferio/FramebufferDisplay.c
msgid "Below minimum frame rate"
msgstr ""

#: ports/atmel-samd/common-hal/audiobusio/I2SOut.c
msgid "Bit clock and word select must share a clock unit"
msgstr "Zegar bitowy i wybór słowa muszą współdzielić jednostkę zegara"

#: shared-bindings/audiobusio/PDMIn.c
msgid "Bit depth must be multiple of 8."
msgstr "Głębia musi być wielokrotnością 8."

#: ports/atmel-samd/common-hal/rotaryio/IncrementalEncoder.c
msgid "Both pins must support hardware interrupts"
msgstr "Obie nóżki muszą wspierać przerwania sprzętowe"

#: shared-bindings/displayio/Display.c
#: shared-bindings/framebufferio/FramebufferDisplay.c
#: shared-bindings/rgbmatrix/RGBMatrix.c
msgid "Brightness must be 0-1.0"
msgstr ""

#: shared-bindings/supervisor/__init__.c
msgid "Brightness must be between 0 and 255"
msgstr "Jasność musi być pomiędzy 0 a 255"

#: shared-bindings/displayio/Display.c
#: shared-bindings/framebufferio/FramebufferDisplay.c
msgid "Brightness not adjustable"
msgstr "Jasność nie jest regulowana"

#: shared-bindings/_bleio/UUID.c
#, c-format
msgid "Buffer + offset too small %d %d %d"
msgstr ""

#: shared-module/usb_hid/Device.c
#, c-format
msgid "Buffer incorrect size. Should be %d bytes."
msgstr "Zła wielkość bufora. Powinno być %d bajtów."

#: shared-bindings/displayio/Display.c
#: shared-bindings/framebufferio/FramebufferDisplay.c
msgid "Buffer is not a bytearray."
msgstr ""

#: shared-bindings/displayio/Display.c
#: shared-bindings/framebufferio/FramebufferDisplay.c
msgid "Buffer is too small"
msgstr ""

#: ports/nrf/common-hal/audiopwmio/PWMAudioOut.c
#, c-format
msgid "Buffer length %d too big. It must be less than %d"
msgstr ""

#: shared-bindings/bitbangio/I2C.c shared-bindings/busio/I2C.c
msgid "Buffer must be at least length 1"
msgstr "Bufor musi mieć długość 1 lub więcej"

#: ports/nrf/common-hal/_bleio/PacketBuffer.c
msgid "Buffer too large and unable to allocate"
msgstr ""

#: shared-bindings/_bleio/PacketBuffer.c
#, c-format
msgid "Buffer too short by %d bytes"
msgstr ""

#: ports/atmel-samd/common-hal/displayio/ParallelBus.c
#: ports/nrf/common-hal/displayio/ParallelBus.c
#, c-format
msgid "Bus pin %d is already in use"
msgstr "Nóżka magistrali %d jest w użyciu"

#: shared-bindings/_bleio/UUID.c
msgid "Byte buffer must be 16 bytes."
msgstr "Bufor musi mieć 16 bajtów."

#: shared-bindings/nvm/ByteArray.c
msgid "Bytes must be between 0 and 255."
msgstr "Bytes musi być między 0 a 255."

#: py/objtype.c
msgid "Call super().__init__() before accessing native object."
msgstr ""

#: ports/nrf/common-hal/_bleio/Characteristic.c
msgid "Can't set CCCD on local Characteristic"
msgstr ""

#: shared-bindings/displayio/Bitmap.c shared-bindings/pulseio/PulseIn.c
msgid "Cannot delete values"
msgstr "Nie można usunąć"

#: ports/atmel-samd/common-hal/digitalio/DigitalInOut.c
#: ports/mimxrt10xx/common-hal/digitalio/DigitalInOut.c
#: ports/nrf/common-hal/digitalio/DigitalInOut.c
msgid "Cannot get pull while in output mode"
msgstr "Nie ma podciągnięcia w trybie wyjścia"

#: ports/nrf/common-hal/microcontroller/Processor.c
msgid "Cannot get temperature"
msgstr "Nie można odczytać temperatury"

#: shared-bindings/_bleio/Adapter.c
msgid "Cannot have scan responses for extended, connectable advertisements."
msgstr ""

#: ports/atmel-samd/common-hal/audioio/AudioOut.c
msgid "Cannot output both channels on the same pin"
msgstr "Nie można mieć obu kanałów na tej samej nóżce"

#: shared-module/bitbangio/SPI.c
msgid "Cannot read without MISO pin."
msgstr "Nie można czytać bez nóżki MISO"

#: shared-bindings/audiobusio/PDMIn.c
msgid "Cannot record to a file"
msgstr "Nie można nagrać do pliku"

#: shared-module/storage/__init__.c
msgid "Cannot remount '/' when USB is active."
msgstr "Nie można przemontować '/' gdy USB działa."

#: ports/atmel-samd/common-hal/microcontroller/__init__.c
#: ports/cxd56/common-hal/microcontroller/__init__.c
#: ports/mimxrt10xx/common-hal/microcontroller/__init__.c
msgid "Cannot reset into bootloader because no bootloader is present."
msgstr "Nie można zrestartować -- nie ma bootloadera."

#: shared-bindings/digitalio/DigitalInOut.c
msgid "Cannot set value when direction is input."
msgstr "Nie można ustawić wartości w trybie wejścia"

#: ports/mimxrt10xx/common-hal/busio/UART.c
msgid "Cannot specify RTS or CTS in RS485 mode"
msgstr ""

#: py/objslice.c
msgid "Cannot subclass slice"
msgstr "Nie można dziedziczyć ze slice"

#: shared-module/bitbangio/SPI.c
msgid "Cannot transfer without MOSI and MISO pins."
msgstr "Nie można przesyłać bez nóżek MOSI i MISO."

#: extmod/moductypes.c
msgid "Cannot unambiguously get sizeof scalar"
msgstr "Wielkość skalara jest niejednoznaczna"

#: ports/stm/common-hal/pulseio/PWMOut.c
msgid "Cannot vary frequency on a timer that is already in use"
msgstr ""

#: shared-module/bitbangio/SPI.c
msgid "Cannot write without MOSI pin."
msgstr "Nie można pisać bez nóżki MOSI."

#: shared-bindings/_bleio/CharacteristicBuffer.c
msgid "CharacteristicBuffer writing not provided"
msgstr "Pisanie do CharacteristicBuffer niewspierane"

#: supervisor/shared/safe_mode.c
msgid "CircuitPython core code crashed hard. Whoops!\n"
msgstr ""

#: supervisor/shared/safe_mode.c
msgid ""
"CircuitPython is in safe mode because you pressed the reset button during "
"boot. Press again to exit safe mode.\n"
msgstr ""

#: shared-module/bitbangio/SPI.c
msgid "Clock pin init failed."
msgstr "Nie powiodło się ustawienie nóżki zegara"

#: shared-module/bitbangio/I2C.c
msgid "Clock stretch too long"
msgstr "Rozciągnięcie zegara zbyt duże"

#: ports/atmel-samd/common-hal/audiobusio/I2SOut.c
msgid "Clock unit in use"
msgstr "Jednostka zegara w użyciu"

#: shared-bindings/_pew/PewPew.c
msgid "Column entry must be digitalio.DigitalInOut"
msgstr "Kolumny muszą być typu digitalio.DigitalInOut"

#: shared-bindings/displayio/FourWire.c shared-bindings/displayio/I2CDisplay.c
#: shared-bindings/displayio/ParallelBus.c
msgid "Command must be an int between 0 and 255"
msgstr "Komenda musi być int pomiędzy 0 a 255"

#: shared-bindings/_bleio/Connection.c
msgid ""
"Connection has been disconnected and can no longer be used. Create a new "
"connection."
msgstr ""

#: py/persistentcode.c
msgid "Corrupt .mpy file"
msgstr ""

#: py/emitglue.c
msgid "Corrupt raw code"
msgstr ""

#: ports/atmel-samd/common-hal/busio/UART.c ports/cxd56/common-hal/busio/UART.c
msgid "Could not initialize UART"
msgstr "Ustawienie UART nie powiodło się"

#: ports/stm/common-hal/pulseio/PWMOut.c
msgid "Could not initialize channel"
msgstr ""

#: ports/stm/common-hal/pulseio/PWMOut.c
msgid "Could not initialize timer"
msgstr ""

#: ports/stm/common-hal/pulseio/PWMOut.c
msgid "Could not re-init channel"
msgstr ""

#: ports/stm/common-hal/pulseio/PWMOut.c
msgid "Could not re-init timer"
msgstr ""

#: ports/stm/common-hal/pulseio/PWMOut.c
msgid "Could not restart PWM"
msgstr ""

#: ports/stm/common-hal/pulseio/PWMOut.c
msgid "Could not start PWM"
msgstr ""

#: ports/stm/common-hal/busio/UART.c
msgid "Could not start interrupt, RX busy"
msgstr ""

#: shared-module/audiomp3/MP3Decoder.c
msgid "Couldn't allocate decoder"
msgstr ""

#: shared-module/audiocore/WaveFile.c shared-module/audiomixer/Mixer.c
#: shared-module/audiomp3/MP3Decoder.c
msgid "Couldn't allocate first buffer"
msgstr "Nie udała się alokacja pierwszego bufora"

#: shared-module/audiomp3/MP3Decoder.c
msgid "Couldn't allocate input buffer"
msgstr ""

#: shared-module/audiocore/WaveFile.c shared-module/audiomixer/Mixer.c
#: shared-module/audiomp3/MP3Decoder.c
msgid "Couldn't allocate second buffer"
msgstr "Nie udała się alokacja drugiego bufora"

#: supervisor/shared/safe_mode.c
msgid "Crash into the HardFault_Handler."
msgstr ""

#: ports/stm/common-hal/analogio/AnalogOut.c
msgid "DAC Channel Init Error"
msgstr ""

#: ports/stm/common-hal/analogio/AnalogOut.c
msgid "DAC Device Init Error"
msgstr ""

#: ports/atmel-samd/common-hal/audioio/AudioOut.c
msgid "DAC already in use"
msgstr "DAC w użyciu"

#: ports/atmel-samd/common-hal/displayio/ParallelBus.c
#: ports/nrf/common-hal/displayio/ParallelBus.c
msgid "Data 0 pin must be byte aligned"
msgstr "Nóżka data 0 musi być wyrównana do bajtu"

#: shared-module/audiocore/WaveFile.c
msgid "Data chunk must follow fmt chunk"
msgstr "Fragment danych musi następować po fragmencie fmt"

#: ports/nrf/common-hal/_bleio/Adapter.c
msgid "Data too large for advertisement packet"
msgstr "Zbyt dużo danych pakietu rozgłoszeniowego"

#: shared-bindings/audiobusio/PDMIn.c
msgid "Destination capacity is smaller than destination_length."
msgstr "Pojemność celu mniejsza od destination_length."

#: ports/nrf/common-hal/audiobusio/I2SOut.c
msgid "Device in use"
msgstr ""

#: ports/cxd56/common-hal/digitalio/DigitalInOut.c
msgid "DigitalInOut not supported on given pin"
msgstr ""

#: shared-bindings/displayio/Display.c
#: shared-bindings/framebufferio/FramebufferDisplay.c
msgid "Display must have a 16 bit colorspace."
msgstr ""

#: shared-bindings/displayio/Display.c
#: shared-bindings/displayio/EPaperDisplay.c
#: shared-bindings/framebufferio/FramebufferDisplay.c
msgid "Display rotation must be in 90 degree increments"
msgstr "Wyświetlacz można obracać co 90 stopni"

#: shared-bindings/digitalio/DigitalInOut.c
msgid "Drive mode not used when direction is input."
msgstr "Tryb sterowania nieużywany w trybie wejścia."

#: ports/atmel-samd/common-hal/frequencyio/FrequencyIn.c
#: ports/atmel-samd/common-hal/ps2io/Ps2.c
#: ports/atmel-samd/common-hal/pulseio/PulseIn.c
#: ports/cxd56/common-hal/pulseio/PulseIn.c
msgid "EXTINT channel already in use"
msgstr "Kanał EXTINT w użyciu"

#: extmod/modure.c
msgid "Error in regex"
msgstr "Błąd w regex"

#: shared-bindings/microcontroller/Pin.c
#: shared-bindings/neopixel_write/__init__.c shared-bindings/pulseio/PulseOut.c
#: shared-bindings/terminalio/Terminal.c
msgid "Expected a %q"
msgstr "Oczekiwano %q"

#: shared-bindings/_bleio/CharacteristicBuffer.c
#: shared-bindings/_bleio/Descriptor.c shared-bindings/_bleio/PacketBuffer.c
msgid "Expected a Characteristic"
msgstr "Oczekiwano charakterystyki"

#: shared-bindings/_bleio/Characteristic.c
msgid "Expected a Service"
msgstr ""

#: shared-bindings/_bleio/Characteristic.c shared-bindings/_bleio/Descriptor.c
#: shared-bindings/_bleio/Service.c
msgid "Expected a UUID"
msgstr "Oczekiwano UUID"

#: shared-bindings/_bleio/Adapter.c
msgid "Expected an Address"
msgstr ""

#: shared-module/_pixelbuf/PixelBuf.c
#, c-format
msgid "Expected tuple of length %d, got %d"
msgstr "Oczekiwano krotkę długości %d, otrzymano %d"

#: ports/nrf/common-hal/_bleio/Adapter.c
msgid "Extended advertisements with scan response not supported."
msgstr ""

#: extmod/ulab/code/fft.c
msgid "FFT is defined for ndarrays only"
msgstr ""

#: shared-bindings/ps2io/Ps2.c
msgid "Failed sending command."
msgstr ""

#: ports/nrf/sd_mutex.c
#, fuzzy, c-format
msgid "Failed to acquire mutex, err 0x%04x"
msgstr "Nie udało się uzyskać blokady, błąd 0x$04x"

#: ports/mimxrt10xx/common-hal/busio/UART.c ports/nrf/common-hal/busio/UART.c
msgid "Failed to allocate RX buffer"
msgstr "Nie udała się alokacja bufora RX"

#: ports/atmel-samd/common-hal/busio/UART.c
#: ports/atmel-samd/common-hal/pulseio/PulseIn.c
#: ports/cxd56/common-hal/pulseio/PulseIn.c
#: ports/nrf/common-hal/pulseio/PulseIn.c
#: ports/stm/common-hal/pulseio/PulseIn.c
#, c-format
msgid "Failed to allocate RX buffer of %d bytes"
msgstr "Nie udała się alokacja %d bajtów na bufor RX"

#: ports/nrf/common-hal/_bleio/Adapter.c
msgid "Failed to connect: internal error"
msgstr ""

#: ports/nrf/common-hal/_bleio/Adapter.c
msgid "Failed to connect: timeout"
msgstr ""

#: shared-module/audiomp3/MP3Decoder.c
msgid "Failed to parse MP3 file"
msgstr ""

#: ports/nrf/sd_mutex.c
#, c-format
msgid "Failed to release mutex, err 0x%04x"
msgstr "Nie udało się zwolnić blokady, błąd 0x%04x"

#: supervisor/shared/safe_mode.c
msgid "Failed to write internal flash."
msgstr ""

#: py/moduerrno.c
msgid "File exists"
msgstr "Plik istnieje"

#: ports/atmel-samd/common-hal/frequencyio/FrequencyIn.c
msgid "Frequency captured is above capability. Capture Paused."
msgstr "Uzyskana częstotliwość jest niemożliwa. Spauzowano."

#: ports/stm/common-hal/pulseio/PWMOut.c
msgid "Frequency must match existing PWMOut using this timer"
msgstr ""

#: shared-bindings/bitbangio/I2C.c shared-bindings/bitbangio/SPI.c
#: shared-bindings/busio/I2C.c shared-bindings/busio/SPI.c
msgid "Function requires lock"
msgstr "Funkcja wymaga blokady"

#: shared-bindings/displayio/Display.c
#: shared-bindings/displayio/EPaperDisplay.c
#: shared-bindings/framebufferio/FramebufferDisplay.c
msgid "Group already used"
msgstr ""

#: shared-module/displayio/Group.c
msgid "Group full"
msgstr "Grupa pełna"

#: ports/stm/common-hal/busio/I2C.c ports/stm/common-hal/busio/SPI.c
msgid "Hardware busy, try alternative pins"
msgstr ""

#: ports/stm/common-hal/busio/UART.c
msgid "Hardware in use, try alternative pins"
msgstr ""

#: extmod/vfs_posix_file.c py/objstringio.c
msgid "I/O operation on closed file"
msgstr "Operacja I/O na zamkniętym pliku"

#: ports/stm/common-hal/busio/I2C.c
msgid "I2C Init Error"
msgstr ""

#: extmod/machine_i2c.c
msgid "I2C operation not supported"
msgstr "Operacja I2C nieobsługiwana"

#: py/persistentcode.c
msgid ""
"Incompatible .mpy file. Please update all .mpy files. See http://adafru.it/"
"mpy-update for more info."
msgstr ""
"Niekompatybilny plik .mpy. Proszę odświeżyć wszystkie pliki .mpy. Więcej "
"informacji na http://adafrui.it/mpy-update."

#: shared-bindings/_pew/PewPew.c
msgid "Incorrect buffer size"
msgstr "Niewłaściwa wielkość bufora"

#: py/moduerrno.c
msgid "Input/output error"
msgstr "Błąd I/O"

#: ports/nrf/common-hal/_bleio/__init__.c
msgid "Insufficient authentication"
msgstr ""

#: ports/nrf/common-hal/_bleio/__init__.c
msgid "Insufficient encryption"
msgstr ""

#: ports/stm/common-hal/busio/UART.c
msgid "Internal define error"
msgstr ""

#: shared-module/rgbmatrix/RGBMatrix.c
#, c-format
msgid "Internal error #%d"
msgstr ""

#: ports/atmel-samd/common-hal/audiobusio/I2SOut.c
#: ports/atmel-samd/common-hal/audiobusio/PDMIn.c
msgid "Invalid %q pin"
msgstr "Zła nóżka %q"

#: ports/stm/common-hal/analogio/AnalogIn.c
msgid "Invalid ADC Unit value"
msgstr ""

#: shared-module/displayio/OnDiskBitmap.c
msgid "Invalid BMP file"
msgstr "Zły BMP"

#: ports/stm/common-hal/analogio/AnalogOut.c
msgid "Invalid DAC pin supplied"
msgstr ""

#: ports/mimxrt10xx/common-hal/busio/I2C.c ports/stm/common-hal/busio/I2C.c
msgid "Invalid I2C pin selection"
msgstr ""

#: ports/atmel-samd/common-hal/pulseio/PWMOut.c
#: ports/cxd56/common-hal/pulseio/PWMOut.c
#: ports/nrf/common-hal/pulseio/PWMOut.c shared-bindings/pulseio/PWMOut.c
msgid "Invalid PWM frequency"
msgstr "Zła częstotliwość PWM"

#: ports/mimxrt10xx/common-hal/busio/SPI.c ports/stm/common-hal/busio/SPI.c
msgid "Invalid SPI pin selection"
msgstr ""

#: ports/mimxrt10xx/common-hal/busio/UART.c ports/stm/common-hal/busio/UART.c
msgid "Invalid UART pin selection"
msgstr ""

#: py/moduerrno.c shared-module/rgbmatrix/RGBMatrix.c
msgid "Invalid argument"
msgstr "Zły argument"

#: shared-module/displayio/Bitmap.c
msgid "Invalid bits per value"
msgstr "Zła liczba bitów wartości"

#: ports/nrf/common-hal/busio/UART.c ports/stm/common-hal/busio/UART.c
msgid "Invalid buffer size"
msgstr "Zła wielkość bufora"

#: shared-bindings/_pixelbuf/PixelBuf.c
msgid "Invalid byteorder string"
msgstr ""

#: ports/atmel-samd/common-hal/frequencyio/FrequencyIn.c
msgid "Invalid capture period. Valid range: 1 - 500"
msgstr "Zły okres. Poprawny zakres to: 1 - 500"

#: shared-bindings/audiomixer/Mixer.c
msgid "Invalid channel count"
msgstr "Zła liczba kanałów"

#: shared-bindings/digitalio/DigitalInOut.c
msgid "Invalid direction."
msgstr "Zły tryb"

#: shared-module/audiocore/WaveFile.c
msgid "Invalid file"
msgstr "Zły plik"

#: shared-module/audiocore/WaveFile.c
msgid "Invalid format chunk size"
msgstr "Zła wielkość fragmentu formatu"

#: ports/stm/common-hal/pulseio/PWMOut.c
msgid "Invalid frequency supplied"
msgstr ""

#: supervisor/shared/safe_mode.c
msgid "Invalid memory access."
msgstr ""

#: shared-bindings/bitbangio/SPI.c shared-bindings/busio/SPI.c
msgid "Invalid number of bits"
msgstr "Zła liczba bitów"

#: shared-bindings/bitbangio/SPI.c shared-bindings/busio/SPI.c
#: shared-bindings/displayio/FourWire.c
msgid "Invalid phase"
msgstr "Zła faza"

#: ports/atmel-samd/common-hal/audioio/AudioOut.c
#: ports/atmel-samd/common-hal/touchio/TouchIn.c
#: shared-bindings/pulseio/PWMOut.c shared-module/rgbmatrix/RGBMatrix.c
msgid "Invalid pin"
msgstr "Zła nóżka"

#: ports/atmel-samd/common-hal/audioio/AudioOut.c
msgid "Invalid pin for left channel"
msgstr "Zła nóżka dla lewego kanału"

#: ports/atmel-samd/common-hal/audioio/AudioOut.c
msgid "Invalid pin for right channel"
msgstr "Zła nóżka dla prawego kanału"

#: ports/atmel-samd/common-hal/busio/I2C.c
#: ports/atmel-samd/common-hal/busio/SPI.c
#: ports/atmel-samd/common-hal/busio/UART.c
#: ports/atmel-samd/common-hal/i2cslave/I2CSlave.c
#: ports/cxd56/common-hal/busio/I2C.c ports/cxd56/common-hal/busio/SPI.c
#: ports/cxd56/common-hal/busio/UART.c ports/nrf/common-hal/busio/I2C.c
msgid "Invalid pins"
msgstr "Złe nóżki"

#: ports/stm/common-hal/pulseio/PWMOut.c
msgid "Invalid pins for PWMOut"
msgstr ""

#: shared-bindings/bitbangio/SPI.c shared-bindings/busio/SPI.c
#: shared-bindings/displayio/FourWire.c
msgid "Invalid polarity"
msgstr "Zła polaryzacja"

#: shared-bindings/_bleio/Characteristic.c
msgid "Invalid properties"
msgstr ""

#: shared-bindings/microcontroller/__init__.c
msgid "Invalid run mode."
msgstr "Zły tryb uruchomienia"

#: shared-module/_bleio/Attribute.c
msgid "Invalid security_mode"
msgstr ""

#: shared-bindings/audiomixer/Mixer.c
msgid "Invalid voice"
msgstr ""

#: shared-bindings/audiomixer/Mixer.c
msgid "Invalid voice count"
msgstr "Zła liczba głosów"

#: shared-module/audiocore/WaveFile.c
msgid "Invalid wave file"
msgstr "Zły plik wave"

#: ports/stm/common-hal/busio/UART.c
msgid "Invalid word/bit length"
msgstr ""

#: py/compile.c
msgid "LHS of keyword arg must be an id"
msgstr "Lewa strona argumentu nazwanego musi być nazwą"

#: shared-module/displayio/Group.c
msgid "Layer already in a group."
msgstr ""

#: shared-module/displayio/Group.c
msgid "Layer must be a Group or TileGrid subclass."
msgstr "Layer musi dziedziczyć z Group albo TileGrid"

#: py/objslice.c
msgid "Length must be an int"
msgstr "Długość musi być całkowita"

#: py/objslice.c
msgid "Length must be non-negative"
msgstr "Długość musi być nieujemna"

#: shared-module/bitbangio/SPI.c
msgid "MISO pin init failed."
msgstr "Nie powiodło się ustawienie nóżki MISO."

#: shared-module/bitbangio/SPI.c
msgid "MOSI pin init failed."
msgstr "Nie powiodło się ustawienie nóżki MOSI"

#: shared-module/displayio/Shape.c
#, c-format
msgid "Maximum x value when mirrored is %d"
msgstr "Największa wartość x przy odwróceniu to %d"

#: supervisor/shared/safe_mode.c
msgid "MicroPython NLR jump failed. Likely memory corruption."
msgstr ""

#: supervisor/shared/safe_mode.c
msgid "MicroPython fatal error."
msgstr ""

#: shared-bindings/audiobusio/PDMIn.c
msgid "Microphone startup delay must be in range 0.0 to 1.0"
msgstr "Opóźnienie włączenia mikrofonu musi być w zakresie od 0.0 do 1.0"

#: ports/stm/common-hal/busio/SPI.c
msgid "Missing MISO or MOSI Pin"
msgstr ""

#: shared-bindings/displayio/Group.c
msgid "Must be a %q subclass."
msgstr ""

#: ports/stm/common-hal/busio/SPI.c
msgid "Must provide MISO or MOSI pin"
msgstr ""

#: shared-bindings/rgbmatrix/RGBMatrix.c
#, c-format
msgid "Must use a multiple of 6 rgb pins, not %d"
msgstr ""

#: py/parse.c
msgid "Name too long"
msgstr ""

#: shared-bindings/_pixelbuf/PixelBuf.c
msgid "Negative step not supported"
msgstr ""

#: ports/nrf/common-hal/_bleio/Characteristic.c
msgid "No CCCD for this Characteristic"
msgstr ""

#: ports/atmel-samd/common-hal/analogio/AnalogOut.c
#: ports/stm/common-hal/analogio/AnalogOut.c
msgid "No DAC on chip"
msgstr "Brak DAC"

#: ports/atmel-samd/common-hal/audiobusio/I2SOut.c
#: ports/atmel-samd/common-hal/audioio/AudioOut.c
msgid "No DMA channel found"
msgstr "Nie znaleziono kanału DMA"

#: ports/stm/common-hal/busio/SPI.c
msgid "No MISO Pin"
msgstr ""

#: ports/stm/common-hal/busio/SPI.c
msgid "No MOSI Pin"
msgstr ""

#: ports/atmel-samd/common-hal/busio/UART.c
#: ports/mimxrt10xx/common-hal/busio/UART.c ports/nrf/common-hal/busio/UART.c
#: ports/stm/common-hal/busio/UART.c
msgid "No RX pin"
msgstr "Brak nóżki RX"

#: ports/atmel-samd/common-hal/busio/UART.c
#: ports/mimxrt10xx/common-hal/busio/UART.c ports/nrf/common-hal/busio/UART.c
#: ports/stm/common-hal/busio/UART.c
msgid "No TX pin"
msgstr "Brak nóżki TX"

#: ports/atmel-samd/common-hal/frequencyio/FrequencyIn.c
msgid "No available clocks"
msgstr "Brak wolnych zegarów"

#: shared-bindings/board/__init__.c
msgid "No default %q bus"
msgstr "Nie ma domyślnej magistrali %q"

#: ports/atmel-samd/common-hal/touchio/TouchIn.c
msgid "No free GCLKs"
msgstr "Brak wolnych GLCK"

#: shared-bindings/os/__init__.c
msgid "No hardware random available"
msgstr "Brak generatora liczb losowych"

#: ports/atmel-samd/common-hal/ps2io/Ps2.c
msgid "No hardware support on clk pin"
msgstr ""

#: ports/atmel-samd/common-hal/frequencyio/FrequencyIn.c
#: ports/atmel-samd/common-hal/pulseio/PulseIn.c
msgid "No hardware support on pin"
msgstr "Brak sprzętowej obsługi na nóżce"

#: ports/stm/common-hal/pulseio/PWMOut.c
msgid "No more timers available on this pin."
msgstr ""

#: shared-module/touchio/TouchIn.c
msgid "No pulldown on pin; 1Mohm recommended"
msgstr ""

#: py/moduerrno.c
msgid "No space left on device"
msgstr "Brak miejsca"

#: py/moduerrno.c
msgid "No such file/directory"
msgstr "Brak pliku/katalogu"

#: shared-module/rgbmatrix/RGBMatrix.c
msgid "No timer available"
msgstr ""

#: supervisor/shared/safe_mode.c
msgid "Nordic Soft Device failure assertion."
msgstr ""

#: ports/nrf/common-hal/_bleio/__init__.c
#: shared-bindings/_bleio/CharacteristicBuffer.c
msgid "Not connected"
msgstr "Nie podłączono"

#: shared-bindings/audiobusio/I2SOut.c shared-bindings/audioio/AudioOut.c
#: shared-bindings/audiopwmio/PWMAudioOut.c
msgid "Not playing"
msgstr "Nic nie jest odtwarzane"

#: shared-bindings/util.c
msgid ""
"Object has been deinitialized and can no longer be used. Create a new object."
msgstr "Obiekt został zwolniony i nie można go już używać. Utwórz nowy obiekt."

#: ports/nrf/common-hal/busio/UART.c
msgid "Odd parity is not supported"
msgstr "Nieparzysta parzystość nie jest wspierana"

#: ports/atmel-samd/common-hal/audiobusio/PDMIn.c
msgid "Only 8 or 16 bit mono with "
msgstr "Tylko 8 lub 16 bitów mono z "

#: shared-module/displayio/OnDiskBitmap.c
#, c-format
msgid ""
"Only Windows format, uncompressed BMP supported: given header size is %d"
msgstr "Wspierane są tylko nieskompresowane pliki BMP: wielkość nagłówka %d"

#: shared-module/displayio/OnDiskBitmap.c
#, c-format
msgid ""
"Only monochrome, indexed 4bpp or 8bpp, and 16bpp or greater BMPs supported: "
"%d bpp given"
msgstr ""

#: shared-bindings/audiobusio/PDMIn.c
msgid "Oversample must be multiple of 8."
msgstr "Nadpróbkowanie musi być wielokrotnością 8."

#: shared-bindings/pulseio/PWMOut.c
msgid ""
"PWM duty_cycle must be between 0 and 65535 inclusive (16 bit resolution)"
msgstr "duty_cycle musi być pomiędzy 0 a 65535 włącznie (rozdzielczość 16 bit)"

#: shared-bindings/pulseio/PWMOut.c
msgid ""
"PWM frequency not writable when variable_frequency is False on construction."
msgstr "Nie można zmienić częstotliwości PWM gdy variable_frequency=False."

#: ports/mimxrt10xx/common-hal/displayio/ParallelBus.c
#: ports/stm/common-hal/displayio/ParallelBus.c
msgid "ParallelBus not yet supported"
msgstr ""

#: py/moduerrno.c
msgid "Permission denied"
msgstr "Odmowa dostępu"

#: ports/atmel-samd/common-hal/analogio/AnalogIn.c
#: ports/cxd56/common-hal/analogio/AnalogIn.c
#: ports/mimxrt10xx/common-hal/analogio/AnalogIn.c
#: ports/nrf/common-hal/analogio/AnalogIn.c
#: ports/stm/common-hal/analogio/AnalogIn.c
msgid "Pin does not have ADC capabilities"
msgstr "Nóżka nie obsługuje ADC"

#: ports/stm/common-hal/pulseio/PulseIn.c
msgid "Pin number already reserved by EXTI"
msgstr ""

#: shared-bindings/rgbmatrix/RGBMatrix.c
#, c-format
msgid ""
"Pinout uses %d bytes per element, which consumes more than the ideal %d "
"bytes.  If this cannot be avoided, pass allow_inefficient=True to the "
"constructor"
msgstr ""

#: py/builtinhelp.c
msgid "Plus any modules on the filesystem\n"
msgstr "Oraz moduły w systemie plików\n"

#: shared-bindings/ps2io/Ps2.c
msgid "Pop from an empty Ps2 buffer"
msgstr ""

#: shared-bindings/_bleio/Adapter.c
msgid "Prefix buffer must be on the heap"
msgstr ""

#: main.c
msgid "Press any key to enter the REPL. Use CTRL-D to reload."
msgstr "Dowolny klawisz aby uruchomić konsolę. CTRL-D aby przeładować."

#: shared-bindings/digitalio/DigitalInOut.c
msgid "Pull not used when direction is output."
msgstr "Podciągnięcie nieużywane w trybie wyjścia."

#: ports/stm/common-hal/pulseio/PulseIn.c
msgid "PulseIn not supported on this chip"
msgstr ""

#: ports/stm/common-hal/pulseio/PulseOut.c
msgid "PulseOut not supported on this chip"
msgstr ""

#: ports/stm/common-hal/os/__init__.c
msgid "RNG DeInit Error"
msgstr ""

#: ports/stm/common-hal/os/__init__.c
msgid "RNG Init Error"
msgstr ""

#: ports/mimxrt10xx/common-hal/busio/UART.c
msgid "RS485 inversion specified when not in RS485 mode"
msgstr ""

#: ports/cxd56/common-hal/rtc/RTC.c ports/mimxrt10xx/common-hal/rtc/RTC.c
#: ports/nrf/common-hal/rtc/RTC.c
msgid "RTC calibration is not supported on this board"
msgstr "Brak obsługi kalibracji RTC"

#: shared-bindings/time/__init__.c
msgid "RTC is not supported on this board"
msgstr "Brak obsługi RTC"

#: ports/atmel-samd/common-hal/busio/UART.c ports/cxd56/common-hal/busio/UART.c
#: ports/nrf/common-hal/busio/UART.c ports/stm/common-hal/busio/UART.c
msgid "RTS/CTS/RS485 Not yet supported on this device"
msgstr ""

#: ports/stm/common-hal/os/__init__.c
msgid "Random number generation error"
msgstr ""

#: shared-bindings/pulseio/PulseIn.c
msgid "Read-only"
msgstr "Tylko do odczytu"

#: extmod/vfs_fat.c py/moduerrno.c
msgid "Read-only filesystem"
msgstr "System plików tylko do odczytu"

#: shared-module/displayio/Bitmap.c
msgid "Read-only object"
msgstr "Obiekt tylko do odczytu"

#: shared-bindings/displayio/EPaperDisplay.c
msgid "Refresh too soon"
msgstr ""

#: ports/atmel-samd/common-hal/audioio/AudioOut.c
msgid "Right channel unsupported"
msgstr "Prawy kanał jest niewspierany"

#: shared-bindings/_pew/PewPew.c
msgid "Row entry must be digitalio.DigitalInOut"
msgstr "Rzędy muszą być digitalio.DigitalInOut"

#: main.c
msgid "Running in safe mode! Auto-reload is off.\n"
msgstr "Uruchomiony tryb bezpieczeństwa! Samo-przeładowanie wyłączone.\n"

#: main.c
msgid "Running in safe mode! Not running saved code.\n"
msgstr "Uruchomiony tryb bezpieczeństwa! Zapisany kod nie jest uruchamiany.\n"

#: ports/atmel-samd/common-hal/busio/I2C.c ports/nrf/common-hal/busio/I2C.c
msgid "SDA or SCL needs a pull up"
msgstr "SDA lub SCL wymagają podciągnięcia"

#: ports/stm/common-hal/busio/SPI.c
msgid "SPI Init Error"
msgstr ""

#: ports/stm/common-hal/busio/SPI.c
msgid "SPI Re-initialization error"
msgstr ""

#: shared-bindings/audiomixer/Mixer.c
msgid "Sample rate must be positive"
msgstr "Częstotliwość próbkowania musi być dodatnia"

#: ports/atmel-samd/common-hal/audioio/AudioOut.c
#, c-format
msgid "Sample rate too high. It must be less than %d"
msgstr "Zbyt wysoka częstotliwość próbkowania. Musi być mniejsza niż %d"

#: ports/nrf/common-hal/_bleio/Adapter.c
msgid "Scan already in progess. Stop with stop_scan."
msgstr ""

#: ports/mimxrt10xx/common-hal/busio/UART.c
msgid "Selected CTS pin not valid"
msgstr ""

#: ports/mimxrt10xx/common-hal/busio/UART.c
msgid "Selected RTS pin not valid"
msgstr ""

#: ports/atmel-samd/common-hal/audiobusio/I2SOut.c
#: ports/atmel-samd/common-hal/audiobusio/PDMIn.c
msgid "Serializer in use"
msgstr "Serializator w użyciu"

#: shared-bindings/nvm/ByteArray.c
msgid "Slice and value different lengths."
msgstr "Fragment i wartość są różnych długości."

#: shared-bindings/displayio/Bitmap.c shared-bindings/displayio/Group.c
#: shared-bindings/displayio/TileGrid.c shared-bindings/pulseio/PulseIn.c
msgid "Slices not supported"
msgstr "Fragmenty nieobsługiwane"

#: extmod/modure.c
msgid "Splitting with sub-captures"
msgstr "Podział z podgrupami"

#: shared-bindings/supervisor/__init__.c
msgid "Stack size must be at least 256"
msgstr "Stos musi mieć co najmniej 256 bajtów"

#: shared-bindings/multiterminal/__init__.c
msgid "Stream missing readinto() or write() method."
msgstr "Strumień nie ma metod readinto() lub write()."

#: ports/stm/common-hal/busio/UART.c
msgid "Supply at least one UART pin"
msgstr ""

#: ports/stm/common-hal/microcontroller/Processor.c
msgid "Temperature read timed out"
msgstr ""

#: supervisor/shared/safe_mode.c
msgid ""
"The CircuitPython heap was corrupted because the stack was too small.\n"
"Please increase the stack size if you know how, or if not:"
msgstr ""

#: supervisor/shared/safe_mode.c
msgid ""
"The `microcontroller` module was used to boot into safe mode. Press reset to "
"exit safe mode.\n"
msgstr ""

#: supervisor/shared/safe_mode.c
msgid ""
"The microcontroller's power dipped. Make sure your power supply provides\n"
"enough power for the whole circuit and press reset (after ejecting "
"CIRCUITPY).\n"
msgstr ""

#: shared-module/audiomixer/MixerVoice.c
msgid "The sample's bits_per_sample does not match the mixer's"
msgstr "Wartość bits_per_sample nie pasuje do miksera"

#: shared-module/audiomixer/MixerVoice.c
msgid "The sample's channel count does not match the mixer's"
msgstr "Liczba kanałów nie pasuje do miksera "

#: shared-module/audiomixer/MixerVoice.c
msgid "The sample's sample rate does not match the mixer's"
msgstr "Sample rate nie pasuje do miksera"

#: shared-module/audiomixer/MixerVoice.c
msgid "The sample's signedness does not match the mixer's"
msgstr "Znak nie pasuje do miksera"

#: shared-bindings/displayio/TileGrid.c
msgid "Tile height must exactly divide bitmap height"
msgstr "Wysokość bitmapy musi być wielokrotnością wysokości kafelka"

#: shared-bindings/displayio/TileGrid.c shared-module/displayio/TileGrid.c
msgid "Tile index out of bounds"
msgstr ""

#: shared-bindings/displayio/TileGrid.c
msgid "Tile value out of bounds"
msgstr ""

#: shared-bindings/displayio/TileGrid.c
msgid "Tile width must exactly divide bitmap width"
msgstr "Szerokość bitmapy musi być wielokrotnością szerokości kafelka"

#: ports/atmel-samd/common-hal/audiobusio/I2SOut.c
msgid "Too many channels in sample."
msgstr "Zbyt wiele kanałów."

#: shared-module/displayio/__init__.c
msgid "Too many display busses"
msgstr "Zbyt wiele magistrali"

#: shared-module/displayio/__init__.c
msgid "Too many displays"
msgstr "Zbyt wiele wyświetlaczy"

#: py/obj.c
msgid "Traceback (most recent call last):\n"
msgstr "Ślad wyjątku (najnowsze wywołanie na końcu):\n"

#: shared-bindings/time/__init__.c
msgid "Tuple or struct_time argument required"
msgstr "Wymagana krotka lub struct_time"

#: ports/stm/common-hal/busio/UART.c
msgid "UART Buffer allocation error"
msgstr ""

#: ports/stm/common-hal/busio/UART.c
msgid "UART De-init error"
msgstr ""

#: ports/stm/common-hal/busio/UART.c
msgid "UART Init Error"
msgstr ""

#: ports/stm/common-hal/busio/UART.c
msgid "UART Re-init error"
msgstr ""

#: ports/stm/common-hal/busio/UART.c
msgid "UART write error"
msgstr ""

#: shared-module/usb_hid/Device.c
msgid "USB Busy"
msgstr "USB Zajęte"

#: shared-module/usb_hid/Device.c
msgid "USB Error"
msgstr "Błąd USB"

#: shared-bindings/_bleio/UUID.c
msgid "UUID integer value must be 0-0xffff"
msgstr ""

#: shared-bindings/_bleio/UUID.c
msgid "UUID string not 'xxxxxxxx-xxxx-xxxx-xxxx-xxxxxxxxxxxx'"
msgstr "UUID inny, niż `xxxxxxxx-xxxx-xxxx-xxxx-xxxxxxxxxxxx'"

#: shared-bindings/_bleio/UUID.c
msgid "UUID value is not str, int or byte buffer"
msgstr "UUID nie jest typu str, int lub bytes"

#: ports/atmel-samd/common-hal/audiobusio/I2SOut.c
#: ports/atmel-samd/common-hal/audioio/AudioOut.c
msgid "Unable to allocate buffers for signed conversion"
msgstr "Nie udała się alokacja buforów do konwersji ze znakiem"

#: shared-module/displayio/I2CDisplay.c
#, c-format
msgid "Unable to find I2C Display at %x"
msgstr ""

#: ports/atmel-samd/common-hal/audiobusio/I2SOut.c
#: ports/atmel-samd/common-hal/audiobusio/PDMIn.c
msgid "Unable to find free GCLK"
msgstr "Brak wolnego GCLK"

#: py/parse.c
msgid "Unable to init parser"
msgstr "Błąd ustawienia parsera"

#: shared-module/displayio/OnDiskBitmap.c
msgid "Unable to read color palette data"
msgstr "Nie można odczytać danych palety"

#: shared-bindings/nvm/ByteArray.c
msgid "Unable to write to nvm."
msgstr "Błąd zapisu do NVM."

#: ports/nrf/common-hal/_bleio/UUID.c
msgid "Unexpected nrfx uuid type"
msgstr "Nieoczekiwany typ nrfx uuid."

#: ports/nrf/common-hal/_bleio/__init__.c
#, c-format
msgid "Unknown gatt error: 0x%04x"
msgstr ""

#: supervisor/shared/safe_mode.c
msgid "Unknown reason."
msgstr ""

#: ports/nrf/common-hal/_bleio/__init__.c
#, c-format
msgid "Unknown security error: 0x%04x"
msgstr ""

#: ports/nrf/common-hal/_bleio/__init__.c
#, c-format
msgid "Unknown soft device error: %04x"
msgstr ""

#: shared-bindings/_pixelbuf/PixelBuf.c
#, c-format
msgid "Unmatched number of items on RHS (expected %d, got %d)."
msgstr "Zła liczba obiektów po prawej stronie (oczekiwano %d, jest %d)."

#: ports/nrf/common-hal/_bleio/__init__.c
msgid ""
"Unspecified issue. Can be that the pairing prompt on the other device was "
"declined or ignored."
msgstr ""

#: ports/atmel-samd/common-hal/busio/I2C.c ports/cxd56/common-hal/busio/I2C.c
msgid "Unsupported baudrate"
msgstr "Zła szybkość transmisji"

#: shared-module/displayio/display_core.c
msgid "Unsupported display bus type"
msgstr "Zły typ magistrali wyświetlaczy"

#: shared-module/audiocore/WaveFile.c
msgid "Unsupported format"
msgstr "Zły format"

#: py/moduerrno.c
msgid "Unsupported operation"
msgstr "Zła operacja"

#: shared-bindings/digitalio/DigitalInOut.c
msgid "Unsupported pull value."
msgstr "Zła wartość podciągnięcia."

#: ports/nrf/common-hal/_bleio/Characteristic.c
#: ports/nrf/common-hal/_bleio/Descriptor.c
msgid "Value length != required fixed length"
msgstr ""

#: ports/nrf/common-hal/_bleio/Characteristic.c
#: ports/nrf/common-hal/_bleio/Descriptor.c
msgid "Value length > max_length"
msgstr ""

#: py/emitnative.c
msgid "Viper functions don't currently support more than 4 arguments"
msgstr "Funkcje Viper nie obsługują obecnie więcej niż 4 argumentów"

#: ports/stm/common-hal/microcontroller/Processor.c
msgid "Voltage read timed out"
msgstr ""

#: main.c
msgid "WARNING: Your code filename has two extensions\n"
msgstr "UWAGA: Nazwa pliku ma dwa rozszerzenia\n"

#: py/builtinhelp.c
#, c-format
msgid ""
"Welcome to Adafruit CircuitPython %s!\n"
"\n"
"Please visit learn.adafruit.com/category/circuitpython for project guides.\n"
"\n"
"To list built-in modules please do `help(\"modules\")`.\n"
msgstr ""
"Witamy w CircuitPythonie Adafruita %s!\n"
"Podręczniki dostępne na learn.adafruit.com/category/circuitpyhon.\n"
"Aby zobaczyć wbudowane moduły, wpisz `help(\"modules\")`.\n"

#: ports/nrf/common-hal/_bleio/PacketBuffer.c
msgid "Writes not supported on Characteristic"
msgstr ""

#: supervisor/shared/safe_mode.c
msgid "You are in safe mode: something unanticipated happened.\n"
msgstr ""

#: supervisor/shared/safe_mode.c
msgid "You requested starting safe mode by "
msgstr "Zażądano trybu bezpieczeństwa przez "

#: py/objtype.c
msgid "__init__() should return None"
msgstr "__init__() powinien zwracać None"

#: py/objtype.c
#, c-format
msgid "__init__() should return None, not '%s'"
msgstr "__init__() powinien zwracać None, nie '%s'"

#: py/objobject.c
msgid "__new__ arg must be a user-type"
msgstr "Argument __new__ musi być typu użytkownika"

#: extmod/modubinascii.c extmod/moduhashlib.c
msgid "a bytes-like object is required"
msgstr "wymagany obiekt typu bytes"

#: lib/embed/abort_.c
msgid "abort() called"
msgstr "Wywołano abort()"

#: extmod/machine_mem.c
#, c-format
msgid "address %08x is not aligned to %d bytes"
msgstr "adres %08x nie jest wyrównany do %d bajtów"

#: shared-bindings/i2cslave/I2CSlave.c
msgid "address out of bounds"
msgstr "adres poza zakresem"

#: shared-bindings/i2cslave/I2CSlave.c
msgid "addresses is empty"
msgstr "adres jest pusty"

#: extmod/ulab/code/vectorise.c
msgid "arctan2 is implemented for scalars and ndarrays only"
msgstr ""

#: py/modbuiltins.c
msgid "arg is an empty sequence"
msgstr "arg jest puste"

#: extmod/ulab/code/numerical.c
msgid "argsort argument must be an ndarray"
msgstr ""

#: py/runtime.c
msgid "argument has wrong type"
msgstr "argument ma zły typ"

#: py/argcheck.c shared-bindings/_stage/__init__.c
#: shared-bindings/digitalio/DigitalInOut.c shared-bindings/gamepad/GamePad.c
msgid "argument num/types mismatch"
msgstr "zła liczba lub typ argumentów"

#: py/runtime.c
msgid "argument should be a '%q' not a '%q'"
msgstr "argument powinien być '%q' a nie '%q'"

#: extmod/ulab/code/linalg.c
msgid "arguments must be ndarrays"
msgstr ""

#: py/objarray.c shared-bindings/nvm/ByteArray.c
msgid "array/bytes required on right side"
msgstr "tablica/bytes wymagane po prawej stronie"

#: extmod/ulab/code/numerical.c
msgid "attempt to get argmin/argmax of an empty sequence"
msgstr ""

#: py/objstr.c
msgid "attributes not supported yet"
msgstr "atrybuty nie są jeszcze obsługiwane"

#: extmod/ulab/code/numerical.c
msgid "axis must be -1, 0, None, or 1"
msgstr ""

#: extmod/ulab/code/numerical.c
msgid "axis must be -1, 0, or 1"
msgstr ""

#: extmod/ulab/code/numerical.c
msgid "axis must be None, 0, or 1"
msgstr ""

#: py/builtinevex.c
msgid "bad compile mode"
msgstr "zły tryb kompilacji"

#: py/objstr.c
msgid "bad conversion specifier"
msgstr "zły specyfikator konwersji"

#: py/objstr.c
msgid "bad format string"
msgstr "zła specyfikacja formatu"

#: py/binary.c
msgid "bad typecode"
msgstr "zły typecode"

#: py/emitnative.c
msgid "binary op %q not implemented"
msgstr "brak dwu-argumentowego operatora %q"

#: shared-bindings/busio/UART.c
msgid "bits must be 7, 8 or 9"
msgstr "bits musi być 7, 8 lub 9"

#: extmod/machine_spi.c
msgid "bits must be 8"
msgstr "bits musi być 8"

#: shared-bindings/audiomixer/Mixer.c
msgid "bits_per_sample must be 8 or 16"
msgstr "bits_per_sample musi być 8 lub 16"

#: py/emitinlinethumb.c
msgid "branch not in range"
msgstr "skok poza zakres"

#: shared-bindings/audiocore/RawSample.c
msgid "buffer must be a bytes-like object"
msgstr "bufor mysi być typu bytes"

#: shared-module/struct/__init__.c
msgid "buffer size must match format"
msgstr "wielkość bufora musi pasować do formatu"

#: shared-bindings/bitbangio/SPI.c shared-bindings/busio/SPI.c
msgid "buffer slices must be of equal length"
msgstr "fragmenty bufora muszą mieć tę samą długość"

#: py/modstruct.c shared-bindings/struct/__init__.c
#: shared-module/struct/__init__.c
msgid "buffer too small"
msgstr "zbyt mały bufor"

#: extmod/machine_spi.c
msgid "buffers must be the same length"
msgstr "bufory muszą mieć tę samą długość"

#: shared-bindings/_pew/PewPew.c
msgid "buttons must be digitalio.DigitalInOut"
msgstr "buttons musi być digitalio.DigitalInOut"

#: py/vm.c
msgid "byte code not implemented"
msgstr "bajtkod niezaimplemntowany"

#: shared-bindings/_pixelbuf/PixelBuf.c
msgid "byteorder is not a string"
msgstr ""

#: ports/atmel-samd/common-hal/busio/UART.c
msgid "bytes > 8 bits not supported"
msgstr "bajty większe od 8 bitów są niewspierane"

#: py/objstr.c
msgid "bytes value out of range"
msgstr "wartość bytes poza zakresem"

#: ports/atmel-samd/bindings/samd/Clock.c
msgid "calibration is out of range"
msgstr "kalibracja poza zakresem"

#: ports/atmel-samd/bindings/samd/Clock.c
msgid "calibration is read only"
msgstr "kalibracja tylko do odczytu"

#: ports/atmel-samd/common-hal/rtc/RTC.c
msgid "calibration value out of range +/-127"
msgstr "wartość kalibracji poza zakresem +/-127"

#: py/emitinlinethumb.c
msgid "can only have up to 4 parameters to Thumb assembly"
msgstr "asembler Thumb może przyjąć do 4 parameterów"

#: py/emitinlinextensa.c
msgid "can only have up to 4 parameters to Xtensa assembly"
msgstr "asembler Xtensa może przyjąć do 4 parameterów"

#: py/persistentcode.c
msgid "can only save bytecode"
msgstr "można zapisać tylko bytecode"

#: py/objtype.c
msgid "can't add special method to already-subclassed class"
msgstr "nie można dodać specjalnej metody do podklasy"

#: py/compile.c
msgid "can't assign to expression"
msgstr "przypisanie do wyrażenia"

#: py/obj.c
#, c-format
msgid "can't convert %s to complex"
msgstr "nie można skonwertować %s do complex"

#: py/obj.c
#, c-format
msgid "can't convert %s to float"
msgstr "nie można skonwertować %s do float"

#: py/obj.c
#, c-format
msgid "can't convert %s to int"
msgstr "nie można skonwertować %s do int"

#: py/objstr.c
msgid "can't convert '%q' object to %q implicitly"
msgstr "nie można automatycznie skonwertować '%q' do '%q'"

#: py/objint.c
msgid "can't convert NaN to int"
msgstr "nie można skonwertować NaN do int"

#: shared-bindings/i2cslave/I2CSlave.c
msgid "can't convert address to int"
msgstr "nie można skonwertować adresu do int"

#: py/objint.c
msgid "can't convert inf to int"
msgstr "nie można skonwertować inf do int"

#: py/obj.c
msgid "can't convert to complex"
msgstr "nie można skonwertować do complex"

#: py/obj.c
msgid "can't convert to float"
msgstr "nie można skonwertować do float"

#: py/obj.c
msgid "can't convert to int"
msgstr "nie można skonwertować do int"

#: py/objstr.c
msgid "can't convert to str implicitly"
msgstr "nie można automatycznie skonwertować do str"

#: py/compile.c
msgid "can't declare nonlocal in outer code"
msgstr "deklaracja nonlocal na poziomie modułu"

#: py/compile.c
msgid "can't delete expression"
msgstr "nie można usunąć wyrażenia"

#: py/emitnative.c
msgid "can't do binary op between '%q' and '%q'"
msgstr "nie można użyć operatora pomiędzy '%q' a '%q'"

#: py/objcomplex.c
msgid "can't do truncated division of a complex number"
msgstr "nie można wykonać dzielenia całkowitego na liczbie zespolonej"

#: py/compile.c
msgid "can't have multiple **x"
msgstr "nie można mieć wielu **x"

#: py/compile.c
msgid "can't have multiple *x"
msgstr "nie można mieć wielu *x"

#: py/emitnative.c
msgid "can't implicitly convert '%q' to 'bool'"
msgstr "nie można automatyczne skonwertować '%q' do 'bool'"

#: py/emitnative.c
msgid "can't load from '%q'"
msgstr "nie można ładować z '%q'"

#: py/emitnative.c
msgid "can't load with '%q' index"
msgstr "nie można ładować z indeksem '%q'"

#: py/objgenerator.c
msgid "can't pend throw to just-started generator"
msgstr "nie można skoczyć do świeżo stworzonego generatora"

#: py/objgenerator.c
msgid "can't send non-None value to a just-started generator"
msgstr "świeżo stworzony generator może tylko przyjąć None"

#: py/objnamedtuple.c
msgid "can't set attribute"
msgstr "nie można ustawić atrybutu"

#: py/emitnative.c
msgid "can't store '%q'"
msgstr "nie można zapisać '%q'"

#: py/emitnative.c
msgid "can't store to '%q'"
msgstr "nie można zpisać do '%q'"

#: py/emitnative.c
msgid "can't store with '%q' index"
msgstr "nie można zapisać z indeksem '%q'"

#: py/objstr.c
msgid ""
"can't switch from automatic field numbering to manual field specification"
msgstr "nie można zmienić z automatycznego numerowania pól do ręcznego"

#: py/objstr.c
msgid ""
"can't switch from manual field specification to automatic field numbering"
msgstr "nie można zmienić z ręcznego numerowaniu pól do automatycznego"

#: py/objtype.c
msgid "cannot create '%q' instances"
msgstr "nie można tworzyć instancji '%q'"

#: py/objtype.c
msgid "cannot create instance"
msgstr "nie można stworzyć instancji"

#: py/runtime.c
msgid "cannot import name %q"
msgstr "nie można zaimportować nazwy %q"

#: py/builtinimport.c
msgid "cannot perform relative import"
msgstr "nie można wykonać relatywnego importu"

#: extmod/ulab/code/ndarray.c
msgid "cannot reshape array (incompatible input/output shape)"
msgstr ""

#: py/emitnative.c
msgid "casting"
msgstr "rzutowanie"

#: shared-bindings/_stage/Text.c
msgid "chars buffer too small"
msgstr "bufor chars zbyt mały"

#: py/modbuiltins.c
msgid "chr() arg not in range(0x110000)"
msgstr "argument chr() poza zakresem range(0x110000)"

#: py/modbuiltins.c
msgid "chr() arg not in range(256)"
msgstr "argument chr() poza zakresem range(256)"

#: shared-bindings/displayio/Palette.c
msgid "color buffer must be 3 bytes (RGB) or 4 bytes (RGB + pad byte)"
msgstr "bufor kolorów musi nieć 3 bajty (RGB) lub 4 bajty (RGB + wypełnienie)"

#: shared-bindings/displayio/Palette.c
msgid "color buffer must be a buffer, tuple, list, or int"
msgstr ""

#: shared-bindings/displayio/Palette.c
msgid "color buffer must be a bytearray or array of type 'b' or 'B'"
msgstr "bufor kolorów musi być bytearray lub tablicą typu 'b' lub 'B'"

#: shared-bindings/displayio/Palette.c
msgid "color must be between 0x000000 and 0xffffff"
msgstr "kolor musi być pomiędzy 0x000000 a 0xffffff"

#: shared-bindings/displayio/ColorConverter.c
msgid "color should be an int"
msgstr "kolor powinien być liczbą całkowitą"

#: py/objcomplex.c
msgid "complex division by zero"
msgstr "zespolone dzielenie przez zero"

#: py/objfloat.c py/parsenum.c
msgid "complex values not supported"
msgstr "wartości zespolone nieobsługiwane"

#: extmod/moduzlib.c
msgid "compression header"
msgstr "nagłówek kompresji"

#: py/parse.c
msgid "constant must be an integer"
msgstr "stała musi być liczbą całkowitą"

#: py/emitnative.c
msgid "conversion to object"
msgstr "konwersja do obiektu"

#: extmod/ulab/code/filter.c
msgid "convolve arguments must be linear arrays"
msgstr ""

#: extmod/ulab/code/filter.c
msgid "convolve arguments must be ndarrays"
msgstr ""

#: extmod/ulab/code/filter.c
msgid "convolve arguments must not be empty"
msgstr ""

#: extmod/ulab/code/ndarray.c
msgid "could not broadast input array from shape"
msgstr ""

#: extmod/ulab/code/poly.c
msgid "could not invert Vandermonde matrix"
msgstr ""

#: extmod/ulab/code/numerical.c
msgid "ddof must be smaller than length of data set"
msgstr ""

#: py/parsenum.c
msgid "decimal numbers not supported"
msgstr "liczby dziesiętne nieobsługiwane"

#: py/compile.c
msgid "default 'except' must be last"
msgstr "domyślny 'except' musi być ostatni"

#: shared-bindings/audiobusio/PDMIn.c
msgid ""
"destination buffer must be a bytearray or array of type 'B' for bit_depth = 8"
msgstr ""
"bufor docelowy musi być bytearray lub tablicą typu 'B' dla bit_depth = 8"

#: shared-bindings/audiobusio/PDMIn.c
msgid "destination buffer must be an array of type 'H' for bit_depth = 16"
msgstr "bufor docelowy musi być tablicą typu 'H' dla bit_depth = 16"

#: shared-bindings/audiobusio/PDMIn.c
msgid "destination_length must be an int >= 0"
msgstr "destination_length musi być nieujemną liczbą całkowitą"

#: py/objdict.c
msgid "dict update sequence has wrong length"
msgstr "sekwencja ma złą długość"

#: extmod/ulab/code/numerical.c
msgid "diff argument must be an ndarray"
msgstr ""

#: py/modmath.c py/objfloat.c py/objint_longlong.c py/objint_mpz.c py/runtime.c
#: shared-bindings/math/__init__.c
msgid "division by zero"
msgstr "dzielenie przez zero"

#: py/objdeque.c
msgid "empty"
msgstr "puste"

#: extmod/moduheapq.c extmod/modutimeq.c
msgid "empty heap"
msgstr "pusta sterta"

#: py/objstr.c
msgid "empty separator"
msgstr "pusty separator"

#: shared-bindings/random/__init__.c
msgid "empty sequence"
msgstr "pusta sekwencja"

#: py/objstr.c
msgid "end of format while looking for conversion specifier"
msgstr "koniec formatu przy szukaniu specyfikacji konwersji"

#: shared-bindings/displayio/Shape.c
msgid "end_x should be an int"
msgstr "end_x powinien być całkowity"

#: ports/nrf/common-hal/busio/UART.c
#, c-format
msgid "error = 0x%08lX"
msgstr "błąd = 0x%08lX"

#: py/runtime.c
msgid "exceptions must derive from BaseException"
msgstr "wyjątki muszą dziedziczyć po BaseException"

#: py/objstr.c
msgid "expected ':' after format specifier"
msgstr "oczekiwano ':' po specyfikacji formatu"

#: py/obj.c
msgid "expected tuple/list"
msgstr "oczekiwano krotki/listy"

#: py/modthread.c
msgid "expecting a dict for keyword args"
msgstr "oczekiwano dict dla argumentów nazwanych"

#: py/compile.c
msgid "expecting an assembler instruction"
msgstr "oczekiwano instrukcji asemblera"

#: py/compile.c
msgid "expecting just a value for set"
msgstr "oczekiwano tylko wartości dla zbioru"

#: py/compile.c
msgid "expecting key:value for dict"
msgstr "oczekiwano klucz:wartość dla słownika"

#: py/argcheck.c
msgid "extra keyword arguments given"
msgstr "nadmiarowe argumenty nazwane"

#: py/argcheck.c
msgid "extra positional arguments given"
msgstr "nadmiarowe argumenty pozycyjne"

#: py/parse.c
msgid "f-string expression part cannot include a '#'"
msgstr ""

#: py/parse.c
msgid "f-string expression part cannot include a backslash"
msgstr ""

#: py/parse.c
msgid "f-string: empty expression not allowed"
msgstr ""

#: py/parse.c
msgid "f-string: expecting '}'"
msgstr ""

#: py/parse.c
msgid "f-string: single '}' is not allowed"
msgstr ""

#: shared-bindings/audiocore/WaveFile.c shared-bindings/audiomp3/MP3Decoder.c
#: shared-bindings/displayio/OnDiskBitmap.c
msgid "file must be a file opened in byte mode"
msgstr "file musi być otwarte w trybie bajtowym"

#: shared-bindings/storage/__init__.c
msgid "filesystem must provide mount method"
msgstr "system plików musi mieć metodę mount"

#: extmod/ulab/code/ndarray.c
msgid "first argument must be an iterable"
msgstr ""

#: extmod/ulab/code/vectorise.c
msgid "first argument must be an ndarray"
msgstr ""

#: py/objtype.c
msgid "first argument to super() must be type"
msgstr "pierwszy argument super() musi być typem"

#: extmod/machine_spi.c
msgid "firstbit must be MSB"
msgstr "firstbit musi być MSB"

#: extmod/ulab/code/ndarray.c
msgid "flattening order must be either 'C', or 'F'"
msgstr ""

#: extmod/ulab/code/numerical.c
msgid "flip argument must be an ndarray"
msgstr ""

#: py/objint.c
msgid "float too big"
msgstr "float zbyt wielki"

#: shared-bindings/_stage/Text.c
msgid "font must be 2048 bytes long"
msgstr "font musi mieć 2048 bajtów długości"

#: py/objstr.c
msgid "format requires a dict"
msgstr "format wymaga słownika"

#: py/objdeque.c
msgid "full"
msgstr "pełny"

#: py/argcheck.c
msgid "function does not take keyword arguments"
msgstr "funkcja nie bierze argumentów nazwanych"

#: py/argcheck.c
#, c-format
msgid "function expected at most %d arguments, got %d"
msgstr "funkcja bierze najwyżej %d argumentów, jest %d"

#: py/bc.c py/objnamedtuple.c
msgid "function got multiple values for argument '%q'"
msgstr "funkcja dostała wiele wartości dla argumentu '%q'"

#: extmod/ulab/code/compare.c
msgid "function is implemented for scalars and ndarrays only"
msgstr ""

#: py/argcheck.c
#, c-format
msgid "function missing %d required positional arguments"
msgstr "brak %d wymaganych argumentów pozycyjnych funkcji"

#: py/bc.c
msgid "function missing keyword-only argument"
msgstr "brak argumentu nazwanego funkcji"

#: py/bc.c
msgid "function missing required keyword argument '%q'"
msgstr "brak wymaganego argumentu nazwanego '%q' funkcji"

#: py/bc.c
#, c-format
msgid "function missing required positional argument #%d"
msgstr "brak wymaganego argumentu pozycyjnego #%d funkcji"

#: py/argcheck.c py/bc.c py/objnamedtuple.c
#, c-format
msgid "function takes %d positional arguments but %d were given"
msgstr "funkcja wymaga %d argumentów pozycyjnych, ale jest %d"

#: shared-bindings/time/__init__.c
msgid "function takes exactly 9 arguments"
msgstr "funkcja wymaga dokładnie 9 argumentów"

#: py/objgenerator.c
msgid "generator already executing"
msgstr "generator już się wykonuje"

#: py/objgenerator.c
msgid "generator ignored GeneratorExit"
msgstr "generator zignorował GeneratorExit"

#: shared-bindings/_stage/Layer.c
msgid "graphic must be 2048 bytes long"
msgstr "graphic musi mieć 2048 bajtów długości"

#: extmod/moduheapq.c
msgid "heap must be a list"
msgstr "heap musi być listą"

#: py/compile.c
msgid "identifier redefined as global"
msgstr "nazwa przedefiniowana jako globalna"

#: py/compile.c
msgid "identifier redefined as nonlocal"
msgstr "nazwa przedefiniowana jako nielokalna"

#: py/objstr.c
msgid "incomplete format"
msgstr "niepełny format"

#: py/objstr.c
msgid "incomplete format key"
msgstr "niepełny klucz formatu"

#: extmod/modubinascii.c
msgid "incorrect padding"
msgstr "złe wypełnienie"

#: extmod/ulab/code/ndarray.c
msgid "index is out of bounds"
msgstr ""

#: ports/atmel-samd/common-hal/pulseio/PulseIn.c
#: ports/cxd56/common-hal/pulseio/PulseIn.c
#: ports/nrf/common-hal/pulseio/PulseIn.c
#: ports/stm/common-hal/pulseio/PulseIn.c py/obj.c
msgid "index out of range"
msgstr "indeks poza zakresem"

#: py/obj.c
msgid "indices must be integers"
msgstr "indeksy muszą być całkowite"

#: extmod/ulab/code/ndarray.c
msgid "indices must be integers, slices, or Boolean lists"
msgstr ""

#: py/compile.c
msgid "inline assembler must be a function"
msgstr "wtrącony asembler musi być funkcją"

#: extmod/ulab/code/create.c
msgid "input argument must be an integer or a 2-tuple"
msgstr ""

#: extmod/ulab/code/fft.c
msgid "input array length must be power of 2"
msgstr ""

#: extmod/ulab/code/poly.c
msgid "input data must be an iterable"
msgstr ""

#: extmod/ulab/code/linalg.c
msgid "input matrix is asymmetric"
msgstr ""

#: extmod/ulab/code/linalg.c
msgid "input matrix is singular"
msgstr ""

#: extmod/ulab/code/linalg.c
msgid "input must be square matrix"
msgstr ""

#: extmod/ulab/code/numerical.c
msgid "input must be tuple, list, range, or ndarray"
msgstr ""

#: extmod/ulab/code/poly.c
msgid "input vectors must be of equal length"
msgstr ""

#: py/parsenum.c
msgid "int() arg 2 must be >= 2 and <= 36"
msgstr "argument 2 do int() busi być pomiędzy 2 a 36"

#: py/objstr.c
msgid "integer required"
msgstr "wymagana liczba całkowita"

#: shared-bindings/_bleio/Adapter.c
#, c-format
msgid "interval must be in range %s-%s"
msgstr ""

#: extmod/machine_i2c.c
msgid "invalid I2C peripheral"
msgstr "złe I2C"

#: extmod/machine_spi.c
msgid "invalid SPI peripheral"
msgstr "złe SPI"

#: lib/netutils/netutils.c
msgid "invalid arguments"
msgstr "złe arguemnty"

#: extmod/modussl_axtls.c
msgid "invalid cert"
msgstr "zły ceryfikat"

#: extmod/uos_dupterm.c
msgid "invalid dupterm index"
msgstr "zły indeks dupterm"

#: extmod/modframebuf.c
msgid "invalid format"
msgstr "zły format"

#: py/objstr.c
msgid "invalid format specifier"
msgstr "zła specyfikacja formatu"

#: extmod/modussl_axtls.c
msgid "invalid key"
msgstr "zły klucz"

#: py/compile.c
msgid "invalid micropython decorator"
msgstr "zły dekorator micropythona"

#: shared-bindings/random/__init__.c
msgid "invalid step"
msgstr "zły krok"

#: py/compile.c py/parse.c
msgid "invalid syntax"
msgstr "zła składnia"

#: py/parsenum.c
msgid "invalid syntax for integer"
msgstr "zła składnia dla liczby całkowitej"

#: py/parsenum.c
#, c-format
msgid "invalid syntax for integer with base %d"
msgstr "zła składnia dla liczby całkowitej w bazie %d"

#: py/parsenum.c
msgid "invalid syntax for number"
msgstr "zła składnia dla liczby"

#: py/objtype.c
msgid "issubclass() arg 1 must be a class"
msgstr "argument 1 dla issubclass() musi być klasą"

#: py/objtype.c
msgid "issubclass() arg 2 must be a class or a tuple of classes"
msgstr "argument 2 dla issubclass() musi być klasą lub krotką klas"

#: extmod/ulab/code/ndarray.c
msgid "iterables are not of the same length"
msgstr ""

#: extmod/ulab/code/linalg.c
msgid "iterations did not converge"
msgstr ""

#: py/objstr.c
msgid "join expects a list of str/bytes objects consistent with self object"
msgstr "join oczekuje listy str/bytes zgodnych z self"

#: py/argcheck.c
msgid "keyword argument(s) not yet implemented - use normal args instead"
msgstr "argumenty nazwane nieobsługiwane - proszę użyć zwykłych argumentów"

#: py/bc.c
msgid "keywords must be strings"
msgstr "słowa kluczowe muszą być łańcuchami"

#: py/emitinlinethumb.c py/emitinlinextensa.c
msgid "label '%q' not defined"
msgstr "etykieta '%q' niezdefiniowana"

#: py/compile.c
msgid "label redefined"
msgstr "etykieta przedefiniowana"

#: py/stream.c
msgid "length argument not allowed for this type"
msgstr "ten typ nie pozawala na podanie długości"

#: shared-bindings/audiomixer/MixerVoice.c
msgid "level must be between 0 and 1"
msgstr ""

#: py/objarray.c
msgid "lhs and rhs should be compatible"
msgstr "lewa i prawa strona powinny być kompatybilne"

#: py/emitnative.c
msgid "local '%q' has type '%q' but source is '%q'"
msgstr "local '%q' jest typu '%q' lecz źródło jest '%q'"

#: py/emitnative.c
msgid "local '%q' used before type known"
msgstr "local '%q' użyty zanim typ jest znany"

#: py/vm.c
msgid "local variable referenced before assignment"
msgstr "zmienna lokalna użyta przed przypisaniem"

#: py/objint.c
msgid "long int not supported in this build"
msgstr "long int jest nieobsługiwany"

#: py/parse.c
msgid "malformed f-string"
msgstr ""

#: shared-bindings/_stage/Layer.c
msgid "map buffer too small"
msgstr "bufor mapy zbyt mały"

#: py/modmath.c shared-bindings/math/__init__.c
msgid "math domain error"
msgstr "błąd domeny"

#: extmod/ulab/code/linalg.c
msgid "matrix dimensions do not match"
msgstr ""

#: extmod/ulab/code/linalg.c
msgid "matrix is not positive definite"
msgstr ""

#: ports/nrf/common-hal/_bleio/Characteristic.c
#: ports/nrf/common-hal/_bleio/Descriptor.c
#, c-format
msgid "max_length must be 0-%d when fixed_length is %s"
msgstr ""

#: py/runtime.c
msgid "maximum recursion depth exceeded"
msgstr "przekroczono dozwoloną głębokość rekurencji"

#: py/runtime.c
#, c-format
msgid "memory allocation failed, allocating %u bytes"
msgstr "alokacja pamięci nie powiodła się, alokowano %u bajtów"

#: py/runtime.c
msgid "memory allocation failed, heap is locked"
msgstr "alokacja pamięci nie powiodła się, sterta zablokowana"

#: py/builtinimport.c
msgid "module not found"
msgstr "brak modułu"

#: extmod/ulab/code/poly.c
msgid "more degrees of freedom than data points"
msgstr ""

#: py/compile.c
msgid "multiple *x in assignment"
msgstr "wiele *x w przypisaniu"

#: py/objtype.c
msgid "multiple bases have instance lay-out conflict"
msgstr "konflikt w planie instancji z powodu wielu baz"

#: py/objtype.c
msgid "multiple inheritance not supported"
msgstr "wielokrotne dziedzicznie niewspierane"

#: py/emitnative.c
msgid "must raise an object"
msgstr "wyjątek musi być obiektem"

#: extmod/machine_spi.c
msgid "must specify all of sck/mosi/miso"
msgstr "sck/mosi/miso muszą być podane"

#: py/modbuiltins.c
msgid "must use keyword argument for key function"
msgstr "funkcja key musi być podana jako argument nazwany"

#: extmod/ulab/code/numerical.c
msgid "n must be between 0, and 9"
msgstr ""

#: py/runtime.c
msgid "name '%q' is not defined"
msgstr "nazwa '%q' niezdefiniowana"

#: py/runtime.c
msgid "name not defined"
msgstr "nazwa niezdefiniowana"

#: py/compile.c
msgid "name reused for argument"
msgstr "nazwa użyta ponownie jako argument"

#: py/emitnative.c
msgid "native yield"
msgstr "natywny yield"

#: py/runtime.c
#, c-format
msgid "need more than %d values to unpack"
msgstr "potrzeba więcej niż %d do rozpakowania"

#: py/objint_longlong.c py/objint_mpz.c py/runtime.c
msgid "negative power with no float support"
msgstr "ujemna potęga, ale brak obsługi liczb zmiennoprzecinkowych"

#: py/objint_mpz.c py/runtime.c
msgid "negative shift count"
msgstr "ujemne przesunięcie"

#: py/vm.c
msgid "no active exception to reraise"
msgstr "brak wyjątku do ponownego rzucenia"

#: shared-bindings/socket/__init__.c shared-module/network/__init__.c
msgid "no available NIC"
msgstr "brak wolnego NIC"

#: py/compile.c
msgid "no binding for nonlocal found"
msgstr "brak wiązania dla zmiennej nielokalnej"

#: py/builtinimport.c
msgid "no module named '%q'"
msgstr "brak modułu o nazwie '%q'"

#: shared-bindings/displayio/FourWire.c shared-bindings/displayio/I2CDisplay.c
#: shared-bindings/displayio/ParallelBus.c
msgid "no reset pin available"
msgstr ""

#: py/runtime.c
msgid "no such attribute"
msgstr "nie ma takiego atrybutu"

#: ports/nrf/common-hal/_bleio/Connection.c
msgid "non-UUID found in service_uuids_whitelist"
msgstr ""

#: py/compile.c
msgid "non-default argument follows default argument"
msgstr "argument z wartością domyślną przed argumentem bez"

#: extmod/modubinascii.c
msgid "non-hex digit found"
msgstr "cyfra nieszesnastkowa"

#: py/compile.c
msgid "non-keyword arg after */**"
msgstr "argument nienazwany po */**"

#: py/compile.c
msgid "non-keyword arg after keyword arg"
msgstr "argument nienazwany po nazwanym"

#: shared-bindings/_bleio/UUID.c
msgid "not a 128-bit UUID"
msgstr "to nie jest 128-bitowy UUID"

#: py/objstr.c
msgid "not all arguments converted during string formatting"
msgstr "nie wszystkie argumenty wykorzystane w formatowaniu"

#: py/objstr.c
msgid "not enough arguments for format string"
msgstr "nie dość argumentów przy formatowaniu"

#: extmod/ulab/code/poly.c
msgid "number of arguments must be 2, or 3"
msgstr ""

#: extmod/ulab/code/create.c
msgid "number of points must be at least 2"
msgstr ""

#: py/obj.c
#, c-format
msgid "object '%s' is not a tuple or list"
msgstr "obiekt '%s' nie jest krotką ani listą"

#: py/obj.c
msgid "object does not support item assignment"
msgstr "obiekt nie obsługuje przypisania do elementów"

#: py/obj.c
msgid "object does not support item deletion"
msgstr "obiekt nie obsługuje usuwania elementów"

#: py/obj.c
msgid "object has no len"
msgstr "obiekt nie ma len"

#: py/obj.c
msgid "object is not subscriptable"
msgstr "obiekt nie ma elementów"

#: py/runtime.c
msgid "object not an iterator"
msgstr "obiekt nie jest iteratorem"

#: py/objtype.c py/runtime.c
msgid "object not callable"
msgstr "obiekt nie jest wywoływalny"

#: py/sequence.c shared-bindings/displayio/Group.c
msgid "object not in sequence"
msgstr "obiektu nie ma sekwencji"

#: py/runtime.c
msgid "object not iterable"
msgstr "obiekt nie jest iterowalny"

#: py/obj.c
#, c-format
msgid "object of type '%s' has no len()"
msgstr "obiekt typu '%s' nie ma len()"

#: py/obj.c
msgid "object with buffer protocol required"
msgstr "wymagany obiekt z protokołem buforu"

#: extmod/modubinascii.c
msgid "odd-length string"
msgstr "łańcuch o nieparzystej długości"

#: py/objstr.c py/objstrunicode.c
msgid "offset out of bounds"
msgstr "offset poza zakresem"

#: ports/nrf/common-hal/audiobusio/PDMIn.c
msgid "only bit_depth=16 is supported"
msgstr ""

#: ports/nrf/common-hal/audiobusio/PDMIn.c
msgid "only sample_rate=16000 is supported"
msgstr ""

#: py/objarray.c py/objstr.c py/objstrunicode.c py/objtuple.c
#: shared-bindings/nvm/ByteArray.c
msgid "only slices with step=1 (aka None) are supported"
msgstr "tylko fragmenty ze step=1 (lub None) są wspierane"

#: extmod/ulab/code/compare.c extmod/ulab/code/ndarray.c
#: extmod/ulab/code/vectorise.c
msgid "operands could not be broadcast together"
msgstr ""

#: extmod/ulab/code/numerical.c
msgid "operation is not implemented on ndarrays"
msgstr ""

#: extmod/ulab/code/ndarray.c
msgid "operation is not supported for given type"
msgstr ""

#: py/modbuiltins.c
msgid "ord expects a character"
msgstr "ord oczekuje znaku"

#: py/modbuiltins.c
#, c-format
msgid "ord() expected a character, but string of length %d found"
msgstr "ord() oczekuje znaku, a jest łańcuch od długości %d"

#: py/objint_mpz.c
msgid "overflow converting long int to machine word"
msgstr "przepełnienie przy konwersji long in to słowa maszynowego"

#: shared-bindings/_stage/Layer.c shared-bindings/_stage/Text.c
msgid "palette must be 32 bytes long"
msgstr "paleta musi mieć 32 bajty długości"

#: shared-bindings/displayio/Palette.c
msgid "palette_index should be an int"
msgstr "palette_index powinien być całkowity"

#: py/compile.c
msgid "parameter annotation must be an identifier"
msgstr "anotacja parametru musi być identyfikatorem"

#: py/emitinlinextensa.c
msgid "parameters must be registers in sequence a2 to a5"
msgstr "parametry muszą być rejestrami w kolejności a2 do a5"

#: py/emitinlinethumb.c
msgid "parameters must be registers in sequence r0 to r3"
msgstr "parametry muszą być rejestrami w kolejności r0 do r3"

#: shared-bindings/displayio/Bitmap.c
msgid "pixel coordinates out of bounds"
msgstr "współrzędne piksela poza zakresem"

#: shared-bindings/displayio/Bitmap.c
msgid "pixel value requires too many bits"
msgstr "wartość piksela wymaga zbyt wielu bitów"

#: shared-bindings/displayio/TileGrid.c
msgid "pixel_shader must be displayio.Palette or displayio.ColorConverter"
msgstr ""
"pixel_shader musi być typu displayio.Palette lub dispalyio.ColorConverter"

#: ports/atmel-samd/common-hal/pulseio/PulseIn.c
#: ports/cxd56/common-hal/pulseio/PulseIn.c
#: ports/nrf/common-hal/pulseio/PulseIn.c
#: ports/stm/common-hal/pulseio/PulseIn.c
msgid "pop from an empty PulseIn"
msgstr "pop z pustego PulseIn"

#: py/objset.c
msgid "pop from an empty set"
msgstr "pop z pustego zbioru"

#: py/objlist.c
msgid "pop from empty list"
msgstr "pop z pustej listy"

#: py/objdict.c
msgid "popitem(): dictionary is empty"
msgstr "popitem(): słownik jest pusty"

#: py/objint_mpz.c
msgid "pow() 3rd argument cannot be 0"
msgstr "trzeci argument pow() nie może być 0"

#: py/objint_mpz.c
msgid "pow() with 3 arguments requires integers"
msgstr "trzyargumentowe pow() wymaga liczb całkowitych"

#: extmod/modutimeq.c
msgid "queue overflow"
msgstr "przepełnienie kolejki"

#: py/parse.c
msgid "raw f-strings are not implemented"
msgstr ""

#: extmod/ulab/code/fft.c
msgid "real and imaginary parts must be of equal length"
msgstr ""

#: py/builtinimport.c
msgid "relative import"
msgstr "relatywny import"

#: py/obj.c
#, c-format
msgid "requested length %d but object has length %d"
msgstr "zażądano długości %d ale obiekt ma długość %d"

#: py/compile.c
msgid "return annotation must be an identifier"
msgstr "anotacja wartości musi być identyfikatorem"

#: py/emitnative.c
msgid "return expected '%q' but got '%q'"
msgstr "return oczekiwał '%q', a jest '%q'"

#: shared-bindings/rgbmatrix/RGBMatrix.c
#, c-format
msgid "rgb_pins[%d] duplicates another pin assignment"
msgstr ""

#: shared-bindings/rgbmatrix/RGBMatrix.c
#, c-format
msgid "rgb_pins[%d] is not on the same port as clock"
msgstr ""

#: extmod/ulab/code/ndarray.c
msgid "right hand side must be an ndarray, or a scalar"
msgstr ""

#: py/objstr.c
msgid "rsplit(None,n)"
msgstr "rsplit(None,n)"

#: shared-bindings/audiocore/RawSample.c
msgid ""
"sample_source buffer must be a bytearray or array of type 'h', 'H', 'b' or "
"'B'"
msgstr ""
"bufor sample_source musi być bytearray lub tablicą typu 'h', 'H', 'b' lub 'B'"

#: ports/atmel-samd/common-hal/audiobusio/PDMIn.c
msgid "sampling rate out of range"
msgstr "częstotliwość próbkowania poza zakresem"

#: py/modmicropython.c
msgid "schedule stack full"
msgstr "stos planu pełen"

#: lib/utils/pyexec.c py/builtinimport.c
msgid "script compilation not supported"
msgstr "kompilowanie skryptów nieobsługiwane"

#: extmod/ulab/code/ndarray.c
msgid "shape must be a 2-tuple"
msgstr ""

#: py/objstr.c
msgid "sign not allowed in string format specifier"
msgstr "znak jest niedopuszczalny w specyfikacji formatu łańcucha"

#: py/objstr.c
msgid "sign not allowed with integer format specifier 'c'"
msgstr "znak jest niedopuszczalny w specyfikacji 'c'"

#: py/objstr.c
msgid "single '}' encountered in format string"
msgstr "pojedynczy '}' w specyfikacji formatu"

#: extmod/ulab/code/linalg.c
msgid "size is defined for ndarrays only"
msgstr ""

#: shared-bindings/time/__init__.c
msgid "sleep length must be non-negative"
msgstr "okres snu musi być nieujemny"

#: py/objslice.c py/sequence.c
msgid "slice step cannot be zero"
msgstr "zerowy krok"

#: py/objint.c py/sequence.c
msgid "small int overflow"
msgstr "przepełnienie small int"

#: main.c
msgid "soft reboot\n"
msgstr "programowy reset\n"

#: extmod/ulab/code/numerical.c
msgid "sort argument must be an ndarray"
msgstr ""

#: py/objstr.c
msgid "start/end indices"
msgstr "początkowe/końcowe indeksy"

#: shared-bindings/displayio/Shape.c
msgid "start_x should be an int"
msgstr "start_x powinien być całkowity"

#: shared-bindings/random/__init__.c
msgid "step must be non-zero"
msgstr "step nie może być zerowe"

#: shared-bindings/busio/UART.c
msgid "stop must be 1 or 2"
msgstr "stop musi być 1 lub 2"

#: shared-bindings/random/__init__.c
msgid "stop not reachable from start"
msgstr "stop nie jest osiągalne ze start"

#: py/stream.c
msgid "stream operation not supported"
msgstr "operacja na strumieniu nieobsługiwana"

#: py/objstrunicode.c
msgid "string index out of range"
msgstr "indeks łańcucha poza zakresem"

#: py/objstrunicode.c
#, c-format
msgid "string indices must be integers, not %s"
msgstr "indeksy łańcucha muszą być całkowite, nie %s"

#: py/stream.c
msgid "string not supported; use bytes or bytearray"
msgstr "łańcuchy nieobsługiwane; użyj bytes lub bytearray"

#: extmod/moductypes.c
msgid "struct: cannot index"
msgstr "struct: nie można indeksować"

#: extmod/moductypes.c
msgid "struct: index out of range"
msgstr "struct: indeks poza zakresem"

#: extmod/moductypes.c
msgid "struct: no fields"
msgstr "struct: brak pól"

#: py/objstr.c
msgid "substring not found"
msgstr "brak pod-łańcucha"

#: py/compile.c
msgid "super() can't find self"
msgstr "super() nie może znaleźć self"

#: extmod/modujson.c
msgid "syntax error in JSON"
msgstr "błąd składni w JSON"

#: extmod/moductypes.c
msgid "syntax error in uctypes descriptor"
msgstr "błąd składni w deskryptorze uctypes"

#: shared-bindings/touchio/TouchIn.c
msgid "threshold must be in the range 0-65536"
msgstr "threshold musi być w zakresie 0-65536"

#: shared-bindings/time/__init__.c
msgid "time.struct_time() takes a 9-sequence"
msgstr "time.struct_time() wymaga 9-elementowej sekwencji"

#: shared-bindings/busio/UART.c
msgid "timeout must be 0.0-100.0 seconds"
msgstr ""

#: shared-bindings/_bleio/CharacteristicBuffer.c
msgid "timeout must be >= 0.0"
msgstr "timeout musi być >= 0.0"

#: shared-bindings/time/__init__.c
msgid "timestamp out of range for platform time_t"
msgstr "timestamp poza zakresem dla time_t na tej platformie"

#: shared-module/struct/__init__.c
msgid "too many arguments provided with the given format"
msgstr "zbyt wiele argumentów podanych dla tego formatu"

#: extmod/ulab/code/ndarray.c
msgid "too many indices"
msgstr ""

#: py/runtime.c
#, c-format
msgid "too many values to unpack (expected %d)"
msgstr "zbyt wiele wartości do rozpakowania (oczekiwano %d)"

#: extmod/ulab/code/linalg.c py/objstr.c
msgid "tuple index out of range"
msgstr "indeks krotki poza zakresem"

#: py/obj.c
msgid "tuple/list has wrong length"
msgstr "krotka/lista ma złą długość"

#: shared-bindings/_pixelbuf/PixelBuf.c
msgid "tuple/list required on RHS"
msgstr "wymagana krotka/lista po prawej stronie"

#: ports/atmel-samd/common-hal/busio/UART.c
#: ports/mimxrt10xx/common-hal/busio/UART.c ports/nrf/common-hal/busio/UART.c
#: shared-bindings/busio/UART.c
msgid "tx and rx cannot both be None"
msgstr "tx i rx nie mogą być oba None"

#: py/objtype.c
msgid "type '%q' is not an acceptable base type"
msgstr "typ '%q' nie może być bazowy"

#: py/objtype.c
msgid "type is not an acceptable base type"
msgstr "typ nie może być bazowy"

#: py/runtime.c
msgid "type object '%q' has no attribute '%q'"
msgstr "typ '%q' nie ma atrybutu '%q'"

#: py/objtype.c
msgid "type takes 1 or 3 arguments"
msgstr "type wymaga 1 lub 3 argumentów"

#: py/objint_longlong.c
msgid "ulonglong too large"
msgstr "ulonglong zbyt wielkie"

#: py/emitnative.c
msgid "unary op %q not implemented"
msgstr "operator unarny %q niezaimplementowany"

#: py/parse.c
msgid "unexpected indent"
msgstr "złe wcięcie"

#: py/bc.c
msgid "unexpected keyword argument"
msgstr "zły argument nazwany"

#: py/bc.c py/objnamedtuple.c
msgid "unexpected keyword argument '%q'"
msgstr "zły argument nazwany '%q'"

#: py/lexer.c
msgid "unicode name escapes"
msgstr "nazwy unicode"

#: py/parse.c
msgid "unindent does not match any outer indentation level"
msgstr "wcięcie nie pasuje do żadnego wcześniejszego wcięcia"

#: py/objstr.c
#, c-format
msgid "unknown conversion specifier %c"
msgstr "zła specyfikacja konwersji %c"

#: py/objstr.c
#, c-format
msgid "unknown format code '%c' for object of type '%s'"
msgstr "zły kod formatowania '%c' dla obiektu typu '%s'"

#: py/compile.c
msgid "unknown type"
msgstr "zły typ"

#: py/emitnative.c
msgid "unknown type '%q'"
msgstr "zły typ '%q'"

#: py/objstr.c
msgid "unmatched '{' in format"
msgstr "niepasujące '{' for formacie"

#: py/objtype.c py/runtime.c
msgid "unreadable attribute"
msgstr "nieczytelny atrybut"

#: shared-bindings/displayio/TileGrid.c
msgid "unsupported %q type"
msgstr "zły typ %q"

#: py/emitinlinethumb.c
#, c-format
msgid "unsupported Thumb instruction '%s' with %d arguments"
msgstr "zła instrukcja Thumb '%s' z %d argumentami"

#: py/emitinlinextensa.c
#, c-format
msgid "unsupported Xtensa instruction '%s' with %d arguments"
msgstr "zła instrukcja Xtensa '%s' z %d argumentami"

#: py/objstr.c
#, c-format
msgid "unsupported format character '%c' (0x%x) at index %d"
msgstr "zły znak formatowania '%c' (0x%x) na pozycji %d"

#: py/runtime.c
msgid "unsupported type for %q: '%s'"
msgstr "zły typ dla %q: '%s'"

#: py/runtime.c
msgid "unsupported type for operator"
msgstr "zły typ dla operatora"

#: py/runtime.c
msgid "unsupported types for %q: '%s', '%s'"
msgstr "złe typy dla %q: '%s', '%s'"

#: py/objint.c
#, c-format
msgid "value must fit in %d byte(s)"
msgstr ""

#: shared-bindings/displayio/Bitmap.c
msgid "value_count must be > 0"
msgstr "value_count musi być > 0"

#: shared-bindings/_bleio/Adapter.c
msgid "window must be <= interval"
msgstr ""

#: extmod/ulab/code/linalg.c
msgid "wrong argument type"
msgstr ""

#: extmod/ulab/code/ndarray.c
msgid "wrong index type"
msgstr ""

#: py/objstr.c
msgid "wrong number of arguments"
msgstr "zła liczba argumentów"

#: py/runtime.c
msgid "wrong number of values to unpack"
msgstr "zła liczba wartości do rozpakowania"

#: extmod/ulab/code/ndarray.c
msgid "wrong operand type"
msgstr ""

#: shared-module/displayio/Shape.c
msgid "x value out of bounds"
msgstr "x poza zakresem"

#: shared-bindings/displayio/Shape.c
msgid "y should be an int"
msgstr "y powinno być całkowite"

#: shared-module/displayio/Shape.c
msgid "y value out of bounds"
msgstr "y poza zakresem"

#: py/objrange.c
msgid "zero step"
msgstr "zerowy krok"

#~ msgid "Address is not %d bytes long or is in wrong format"
#~ msgstr "Adres nie ma długości %d bajtów lub zły format"

#~ msgid "Attempted heap allocation when MicroPython VM not running.\n"
#~ msgstr "Próba alokacji pamięci na stercie gdy VM nie działa.\n"

#~ msgid "Can not use dotstar with %s"
#~ msgstr "Nie można używać dotstar z %s"

#~ msgid "Can't add services in Central mode"
#~ msgstr "Nie można dodać serwisów w trybie Central"

#~ msgid "Can't advertise in Central mode"
#~ msgstr "Nie można rozgłaszać w trybie Central"

#~ msgid "Can't change the name in Central mode"
#~ msgstr "Nie można zmienić nazwy w trybie Central"

#~ msgid "Can't connect in Peripheral mode"
#~ msgstr "Nie można się łączyć w trybie Peripheral"

#~ msgid "Characteristic UUID doesn't match Service UUID"
#~ msgstr "UUID charakterystyki inny niż UUID serwisu"

#~ msgid "Characteristic already in use by another Service."
#~ msgstr "Charakterystyka w użyciu w innym serwisie"

#~ msgid "Could not decode ble_uuid, err 0x%04x"
#~ msgstr "Nie można zdekodować ble_uuid, błąd 0x%04x"

#~ msgid "Crash into the HardFault_Handler.\n"
#~ msgstr "Katastrofa w HardFault_Handler.\n"

#~ msgid "Data too large for the advertisement packet"
#~ msgstr "Zbyt dużo danych pakietu rozgłoszeniowego"

#~ msgid "Failed to acquire mutex"
#~ msgstr "Nie udało się uzyskać blokady"

#, fuzzy
#~ msgid "Failed to add characteristic, err 0x%04x"
#~ msgstr "Nie udało się dodać charakterystyki, błąd 0x$04x"

#~ msgid "Failed to add service"
#~ msgstr "Nie udało się dodać serwisu"

#~ msgid "Failed to add service, err 0x%04x"
#~ msgstr "Nie udało się dodać serwisu, błąd 0x%04x"

#~ msgid "Failed to change softdevice state"
#~ msgstr "Nie udało się zmienić stanu softdevice"

#~ msgid "Failed to connect:"
#~ msgstr "Nie udało się połączenie:"

#~ msgid "Failed to continue scanning"
#~ msgstr "Nie udała się kontynuacja skanowania"

#~ msgid "Failed to continue scanning, err 0x%04x"
#~ msgstr "Nie udała się kontynuacja skanowania, błąd 0x%04x"

#~ msgid "Failed to create mutex"
#~ msgstr "Nie udało się stworzyć blokady"

#~ msgid "Failed to discover services"
#~ msgstr "Nie udało się odkryć serwisów"

#~ msgid "Failed to get local address"
#~ msgstr "Nie udało się uzyskać lokalnego adresu"

#~ msgid "Failed to get softdevice state"
#~ msgstr "Nie udało się odczytać stanu softdevice"

#~ msgid "Failed to notify or indicate attribute value, err 0x%04x"
#~ msgstr "Nie udało się powiadomić o wartości atrybutu, błąd 0x%04x"

#~ msgid "Failed to read CCCD value, err 0x%04x"
#~ msgstr "Nie udało się odczytać CCCD, błąd 0x%04x"

#~ msgid "Failed to read attribute value, err 0x%04x"
#~ msgstr "Nie udało się odczytać wartości atrybutu, błąd 0x%04x"

#~ msgid "Failed to read gatts value, err 0x%04x"
#~ msgstr "Nie udało się odczytać gatts, błąd 0x%04x"

#~ msgid "Failed to register Vendor-Specific UUID, err 0x%04x"
#~ msgstr "Nie udało się zarejestrować UUID dostawcy, błąd 0x%04x"

#~ msgid "Failed to release mutex"
#~ msgstr "Nie udało się zwolnić blokady"

#~ msgid "Failed to start advertising"
#~ msgstr "Nie udało się rozpocząć rozgłaszania"

#~ msgid "Failed to start advertising, err 0x%04x"
#~ msgstr "Nie udało się rozpocząć rozgłaszania, błąd 0x%04x"

#~ msgid "Failed to start scanning"
#~ msgstr "Nie udało się rozpocząć skanowania"

#~ msgid "Failed to start scanning, err 0x%04x"
#~ msgstr "Nie udało się rozpocząć skanowania, błąd 0x%04x"

#~ msgid "Failed to stop advertising"
#~ msgstr "Nie udało się zatrzymać rozgłaszania"

#~ msgid "Failed to stop advertising, err 0x%04x"
#~ msgstr "Nie udało się zatrzymać rozgłaszania, błąd 0x%04x"

#~ msgid "Failed to write attribute value, err 0x%04x"
#~ msgstr "Nie udało się zapisać atrybutu, błąd 0x%04x"

#~ msgid "Failed to write gatts value, err 0x%04x"
#~ msgstr "Nie udało się zapisać gatts, błąd 0x%04x"

#~ msgid "Flash erase failed"
#~ msgstr "Nie udało się skasować flash"

#~ msgid "Flash erase failed to start, err 0x%04x"
#~ msgstr "Nie udało się rozpocząć kasowania flash, błąd 0x%04x"

#~ msgid "Flash write failed"
#~ msgstr "Zapis do flash nie powiódł się"

#~ msgid "Flash write failed to start, err 0x%04x"
#~ msgstr "Nie udało się rozpocząć zapisu do flash, błąd 0x%04x"

#~ msgid "Invalid bit clock pin"
#~ msgstr "Zła nóżka zegara"

#~ msgid "Invalid clock pin"
#~ msgstr "Zła nóżka zegara"

#~ msgid "Invalid data pin"
#~ msgstr "Zła nóżka danych"

#~ msgid ""
#~ "Looks like our core CircuitPython code crashed hard. Whoops!\n"
#~ "Please file an issue at https://github.com/adafruit/circuitpython/issues\n"
#~ " with the contents of your CIRCUITPY drive and this message:\n"
#~ msgstr ""
#~ "Ojej, wygląda na to, że CircuitPython natrafił na poważny problem!\n"
#~ "Prosimy o zgłoszenie błędu pod adresem https://github.com/adafruit/"
#~ "circuitpython/issues\n"
#~ " z zawartością dysku CIRCUITPY oraz tym komunikatem:\n"

#~ msgid "MicroPython NLR jump failed. Likely memory corruption.\n"
#~ msgstr ""
#~ "Skok NLR MicroPythona nie powiódł się. Prawdopodobne skażenie pamięci.\n"

#~ msgid "MicroPython fatal error.\n"
#~ msgstr "Krytyczny błąd MicroPythona.\n"

#~ msgid "Must be a Group subclass."
#~ msgstr "Musi dziedziczyć z Group."

#~ msgid ""
#~ "Only monochrome, indexed 8bpp, and 16bpp or greater BMPs supported: %d "
#~ "bpp given"
#~ msgstr "Wspierane są tylko pliki BMP czarno-białe, 8bpp i 16bpp: %d bpp "

#~ msgid "Only slices with step=1 (aka None) are supported"
#~ msgstr "Wspierane są tylko fragmenty z step=1 (albo None)"

#~ msgid "Pixel beyond bounds of buffer"
#~ msgstr "Piksel poza granicami bufora"

#~ msgid "Range out of bounds"
#~ msgstr "Zakres poza granicami"

#~ msgid "Soft device assert, id: 0x%08lX, pc: 0x%08lX"
#~ msgstr "Soft device assert, id: 0x%08lX, pc: 0x%08lX"

#~ msgid ""
#~ "The CircuitPython heap was corrupted because the stack was too small.\n"
#~ "Please increase stack size limits and press reset (after ejecting "
#~ "CIRCUITPY).\n"
#~ "If you didn't change the stack, then file an issue here with the contents "
#~ "of your CIRCUITPY drive:\n"
#~ msgstr ""
#~ "Sterta CircuitPythona jest skażona z powodu zbyt małego stosu.\n"
#~ "Proszę zwiększyć limity wielkości stosu i nazisnąć reset (po odmontowaniu "
#~ "CIRCUITPY).\n"
#~ "Jeśli wielkość stosu nie była zmieniana, proszę zgłosić błąd zawierający "
#~ "zawartość CIRCUITPY tutaj:\n"

#~ msgid ""
#~ "The microcontroller's power dipped. Please make sure your power supply "
#~ "provides\n"
#~ "enough power for the whole circuit and press reset (after ejecting "
#~ "CIRCUITPY).\n"
#~ msgstr ""
#~ "Zasilanie mikrokontrolera gwałtownie spadło. Proszę upewnić się,\n"
#~ "że zasilanie jest wystarczające dla całego obwodu in nacisnąć reset (po "
#~ "odmontowaniu CIRCUITPY).\n"

#~ msgid ""
#~ "The reset button was pressed while booting CircuitPython. Press again to "
#~ "exit safe mode.\n"
#~ msgstr ""
#~ "Przycisk reset został wciśnięty podczas startu CircuitPythona. Wciśnij go "
#~ "ponownie aby wyjść z trybu bezpieczeństwa.\n"

#~ msgid "Tile indices must be 0 - 255"
#~ msgstr "Indeks kafelka musi być pomiędzy 0 a 255 włącznie"

#~ msgid "To exit, please reset the board without "
#~ msgstr "By wyjść, proszę zresetować płytkę bez "

#~ msgid "UUID integer value not in range 0 to 0xffff"
#~ msgstr "Wartość UUID poza zakresem 0 do 0xffff"

#~ msgid "Voice index too high"
#~ msgstr "Zbyt wysoki indeks głosu"

#~ msgid ""
#~ "You are running in safe mode which means something unanticipated "
#~ "happened.\n"
#~ msgstr ""
#~ "Uruchomiono w trybie bezpieczeństwa, gdyż nastąpiło coś nieoczekiwanego.\n"

#~ msgid "bad GATT role"
#~ msgstr "zła rola GATT"

#~ msgid "buf is too small. need %d bytes"
#~ msgstr "buf zbyt mały. Wymagane %d bajtów"

#~ msgid "byteorder is not an instance of ByteOrder (got a %s)"
#~ msgstr "byteorder musi być typu ByteOrder (jest %s)"

#~ msgid "characteristics includes an object that is not a Characteristic"
#~ msgstr ""
#~ "charakterystyki zawierają obiekt, który nie jest typu Characteristic"

#~ msgid "color buffer must be a buffer or int"
#~ msgstr "bufor kolorów musi być typu buffer lub int"

#~ msgid "interval not in range 0.0020 to 10.24"
#~ msgstr "przedział poza zakresem 0.0020 do 10.24"

#~ msgid "name must be a string"
#~ msgstr "nazwa musi być łańcuchem"

#~ msgid "rawbuf is not the same size as buf"
#~ msgstr "rawbuf nie jest tej samej wielkości co buf"

#~ msgid "services includes an object that is not a Service"
#~ msgstr "obiekt typu innego niż Service w services"

#~ msgid "tile index out of bounds"
#~ msgstr "indeks kafelka poza zakresem"

#~ msgid "time.struct_time() takes exactly 1 argument"
#~ msgstr "time.struct_time() wymaga jednego argumentu"

#~ msgid "timeout >100 (units are now seconds, not msecs)"
#~ msgstr "timeout > 100 (jednostkami są sekundy)"

#~ msgid "unknown format code '%c' for object of type 'float'"
#~ msgstr "zły kod foratowania '%c' dla obiektu typu 'float'"

#~ msgid "unknown format code '%c' for object of type 'str'"
#~ msgstr "zły kod formatowania '%c' dla obiektu typu 'str'"

#~ msgid "write_args must be a list, tuple, or None"
#~ msgstr "write_args musi być listą, krotką lub None"<|MERGE_RESOLUTION|>--- conflicted
+++ resolved
@@ -7,11 +7,7 @@
 msgstr ""
 "Project-Id-Version: \n"
 "Report-Msgid-Bugs-To: \n"
-<<<<<<< HEAD
-"POT-Creation-Date: 2020-04-20 16:57-0700\n"
-=======
-"POT-Creation-Date: 2020-04-26 14:46-0500\n"
->>>>>>> 40a1f3ed
+"POT-Creation-Date: 2020-04-27 17:43-0700\n"
 "PO-Revision-Date: 2019-03-19 18:37-0700\n"
 "Last-Translator: Radomir Dopieralski <circuitpython@sheep.art.pl>\n"
 "Language-Team: pl\n"
@@ -2209,10 +2205,6 @@
 msgid "function got multiple values for argument '%q'"
 msgstr "funkcja dostała wiele wartości dla argumentu '%q'"
 
-#: extmod/ulab/code/compare.c
-msgid "function is implemented for scalars and ndarrays only"
-msgstr ""
-
 #: py/argcheck.c
 #, c-format
 msgid "function missing %d required positional arguments"
@@ -2701,8 +2693,7 @@
 msgid "only slices with step=1 (aka None) are supported"
 msgstr "tylko fragmenty ze step=1 (lub None) są wspierane"
 
-#: extmod/ulab/code/compare.c extmod/ulab/code/ndarray.c
-#: extmod/ulab/code/vectorise.c
+#: extmod/ulab/code/ndarray.c extmod/ulab/code/vectorise.c
 msgid "operands could not be broadcast together"
 msgstr ""
 
