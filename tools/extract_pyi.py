import os
import sys
import astroid
import traceback

top_level = sys.argv[1].strip("/")
stub_directory = sys.argv[2]

def convert_folder(top_level, stub_directory):
    ok = 0
    total = 0
    filenames = sorted(os.listdir(top_level))
    pyi_lines = []
    for filename in filenames:
        full_path = os.path.join(top_level, filename)
        file_lines = []
        if os.path.isdir(full_path):
            mok, mtotal = convert_folder(full_path, os.path.join(stub_directory, filename))
            ok += mok
            total += mtotal
        elif filename.endswith(".c"):
            with open(full_path, "r") as f:
                for line in f:
                    if line.startswith("//|"):
                        if line[3] == " ":
                            line = line[4:]
                        elif line[3] == "\n":
                            line = line[3:]
                        else:
                            continue
                        file_lines.append(line)
        elif filename.endswith(".pyi"):
            with open(full_path, "r") as f:
                file_lines.extend(f.readlines())

        # Always put the contents from an __init__ first.
        if filename.startswith("__init__."):
            pyi_lines = file_lines + pyi_lines
        else:
            pyi_lines.extend(file_lines)

    if not pyi_lines:
        return ok, total

    stub_filename = os.path.join(stub_directory, "__init__.pyi")
    print(stub_filename)
    stub_contents = "".join(pyi_lines)
    os.makedirs(stub_directory, exist_ok=True)
    with open(stub_filename, "w") as f:
        f.write(stub_contents)

    # Validate that the module is a parseable stub.
    total += 1
    try:
        tree = astroid.parse(stub_contents)
        for i in tree.body:
            print(i.__dict__['name'])
            for j in i.body:
                if isinstance(j, astroid.scoped_nodes.FunctionDef):
                    a = ''
                    if None in j.args.__dict__['annotations']:
                        a += f"Missing parameter type: {j.__dict__['name']} on line {j.__dict__['lineno']}\n"
                    if j.returns:
                        if 'Any' in j.returns.__dict__.values():
                            a += f"Missing return type: {j.__dict__['name']} on line {j.__dict__['lineno']}"
                    if a:
                        raise TypeError(a)
                elif isinstance(j, astroid.node_classes.AnnAssign):
                    if 'Any' == j.__dict__['annotation'].__dict__['name']:
                        raise TypeError(f"missing attribute type on line {j.__dict__['lineno']}")

        ok += 1
    except astroid.exceptions.AstroidSyntaxError as e:
        e = e.__cause__
        traceback.print_exception(type(e), e, e.__traceback__)
<<<<<<< HEAD
    except TypeError as err:
        print(err)
=======
    print()
    return ok, total

ok, total = convert_folder(top_level, stub_directory)
>>>>>>> 0d8bca92

print(f"{ok} ok out of {total}")

if ok != total:
    sys.exit(total - ok)<|MERGE_RESOLUTION|>--- conflicted
+++ resolved
@@ -73,15 +73,12 @@
     except astroid.exceptions.AstroidSyntaxError as e:
         e = e.__cause__
         traceback.print_exception(type(e), e, e.__traceback__)
-<<<<<<< HEAD
     except TypeError as err:
         print(err)
-=======
     print()
     return ok, total
 
 ok, total = convert_folder(top_level, stub_directory)
->>>>>>> 0d8bca92
 
 print(f"{ok} ok out of {total}")
 
